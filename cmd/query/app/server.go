// Copyright (c) 2019,2020 The Jaeger Authors.
//
// Licensed under the Apache License, Version 2.0 (the "License");
// you may not use this file except in compliance with the License.
// You may obtain a copy of the License at
//
// http://www.apache.org/licenses/LICENSE-2.0
//
// Unless required by applicable law or agreed to in writing, software
// distributed under the License is distributed on an "AS IS" BASIS,
// WITHOUT WARRANTIES OR CONDITIONS OF ANY KIND, either express or implied.
// See the License for the specific language governing permissions and
// limitations under the License.

package app

import (
	"crypto/rand"
	"crypto/tls"
	"net"
	"net/http"
	"strings"

	"github.com/gorilla/handlers"
	"github.com/opentracing/opentracing-go"
	"github.com/soheilhy/cmux"
	"go.uber.org/zap"
	"google.golang.org/grpc"

	"github.com/jaegertracing/jaeger/cmd/query/app/querysvc"
	"github.com/jaegertracing/jaeger/pkg/config/tlscfg"
	"github.com/jaegertracing/jaeger/pkg/healthcheck"
	"github.com/jaegertracing/jaeger/pkg/netutils"
	"github.com/jaegertracing/jaeger/pkg/recoveryhandler"
	"github.com/jaegertracing/jaeger/proto-gen/api_v2"
)

// Server runs HTTP, Mux and a grpc server
type Server struct {
	logger       *zap.Logger
	querySvc     *querysvc.QueryService
	queryOptions *QueryOptions

	tracer opentracing.Tracer // TODO make part of flags.Service

	conn               net.Listener
	grpcConn           net.Listener
	httpConn           net.Listener
	grpcServer         *grpc.Server
	httpServer         *http.Server
	separatePorts      bool
	unavailableChannel chan healthcheck.Status
}

// NewServer creates and initializes Server
func NewServer(logger *zap.Logger, querySvc *querysvc.QueryService, options *QueryOptions, tracer opentracing.Tracer) (*Server, error) {

	_, httpPort, err := net.SplitHostPort(options.HTTPHostPort)
	if err != nil {
		return nil, err
	}
	_, grpcPort, err := net.SplitHostPort(options.GRPCHostPort)
	if err != nil {
		return nil, err
	}

	grpcServer, err := createGRPCServer(querySvc, options, logger, tracer)
	if err != nil {
		return nil, err
	}

	httpServer, err := createHTTPServer(querySvc, options, tracer, logger)
	if err != nil {
		return nil, err
	}

	return &Server{
		logger:             logger,
		querySvc:           querySvc,
		queryOptions:       options,
		tracer:             tracer,
		grpcServer:         grpcServer,
<<<<<<< HEAD
		httpServer:         httpServer,
=======
		httpServer:         createHTTPServer(querySvc, options, tracer, logger),
		separatePorts:      (grpcPort != httpPort),
>>>>>>> 393e04d4
		unavailableChannel: make(chan healthcheck.Status),
	}, nil
}

// HealthCheckStatus returns health check status channel a client can subscribe to
func (s Server) HealthCheckStatus() chan healthcheck.Status {
	return s.unavailableChannel
}

func createGRPCServer(querySvc *querysvc.QueryService, options *QueryOptions, logger *zap.Logger, tracer opentracing.Tracer) (*grpc.Server, error) {

<<<<<<< HEAD
	if options.GRPCTLSEnabled {
		_, err := options.TLS.Config()
=======
	if options.TLS.Enabled {
		tlsCfg, err := options.TLS.Config(logger)
>>>>>>> 393e04d4
		if err != nil {
			return nil, err
		}
	}

	server := grpc.NewServer()

	handler := NewGRPCHandler(querySvc, logger, tracer)
	api_v2.RegisterQueryServiceServer(server, handler)
	return server, nil
}

func createHTTPServer(querySvc *querysvc.QueryService, queryOpts *QueryOptions, tracer opentracing.Tracer, logger *zap.Logger) (*http.Server, error) {
	apiHandlerOptions := []HandlerOption{
		HandlerOptions.Logger(logger),
		HandlerOptions.Tracer(tracer),
	}

	if queryOpts.HTTPTLSEnabled {
		_, err := queryOpts.TLS.Config() // This checks if the certificates are correctly provided
		if err != nil {
			return nil, err
		}
	}

	apiHandler := NewAPIHandler(
		querySvc,
		apiHandlerOptions...)
	r := NewRouter()
	if queryOpts.BasePath != "/" {
		r = r.PathPrefix(queryOpts.BasePath).Subrouter()
	}

	apiHandler.RegisterRoutes(r)
	RegisterStaticHandler(r, logger, queryOpts)
	var handler http.Handler = r
	handler = additionalHeadersHandler(handler, queryOpts.AdditionalHeaders)
	if queryOpts.BearerTokenPropagation {
		handler = bearerTokenPropagationHandler(logger, handler)
	}
	handler = handlers.CompressHandler(handler)
	recoveryHandler := recoveryhandler.NewRecoveryHandler(logger, true)
	return &http.Server{
		Handler: recoveryHandler(handler),
	}, nil
}

func getTLSListener(listener net.Listener, tlsOptions tlscfg.Options) (net.Listener, error) { // takes otherCA  so that the certPool will have the CA of both GRPC and HTTP clients.
	tlsCfg, err := tlsOptions.Config()
	if err != nil {
		return nil, err
	}
	tlsCfg.Rand = rand.Reader
	tlsListener := tls.NewListener(listener, tlsCfg)
	return tlsListener, err

}

func (s *Server) getCmux() (cmux.CMux, net.Listener, net.Listener, error) {
	var httpListener net.Listener
	var grpcListener net.Listener
	var cmux1 cmux.CMux
	conn, err := net.Listen("tcp", s.queryOptions.HostPort)
	s.conn = conn

	if err != nil {
		return nil, nil, nil, err
	}
	if s.queryOptions.HTTPTLSEnabled != s.queryOptions.GRPCTLSEnabled { // exactly one of HTTP or GRPC has TLS enabled
		cmux1 = cmux.New(conn)

		if !s.queryOptions.HTTPTLSEnabled { // HTTPTLS disabled GRPCTLS enabled => match http request
			httpListener = cmux1.Match(cmux.HTTP1Fast())
		} else { // HTTPTLS enabled GRPCTLS disabled
			grpcListener = cmux1.MatchWithWriters( // HTTPTLS disabled GRPCTLS enabled => match GRPC request
				cmux.HTTP2MatchHeaderFieldSendSettings("content-type", "application/grpc"),
				cmux.HTTP2MatchHeaderFieldSendSettings("content-type", "application/grpc+proto"),
			)
		}
		tlsListener := cmux1.Match(cmux.Any()) // unmatched request are routed to TLS Listener
		tlsListener, err = getTLSListener(tlsListener, s.queryOptions.TLS)
		if err != nil {
			return nil, nil, nil, err
		}

		if s.queryOptions.HTTPTLSEnabled {
			httpListener = tlsListener
		} else {
			grpcListener = tlsListener
		}

	} else {
		var muxListener net.Listener
		if s.queryOptions.HTTPTLSEnabled { // Both HTTPTLS and GRPCTLS are enabled  Using TLS listener.
			muxListener, err = getTLSListener(conn, s.queryOptions.TLS)
			if err != nil {
				return nil, nil, nil, err
			}

		} else { // Both HTTPTLS and GRPCTLS are disabled
			muxListener = conn
		}
		cmux1 = cmux.New(muxListener)
		grpcListener = cmux1.MatchWithWriters(
			cmux.HTTP2MatchHeaderFieldSendSettings("content-type", "application/grpc"),
			cmux.HTTP2MatchHeaderFieldSendSettings("content-type", "application/grpc+proto"),
		)
		httpListener = cmux1.Match(cmux.Any())
	}

	return cmux1, httpListener, grpcListener, err
}

<<<<<<< HEAD
// Start http, GRPC and cmux servers concurrently
func (s *Server) Start() error {
	cmuxServer, httpListener, grpcListener, err := s.getCmux()
=======
// initListener initialises listeners of the server
func (s *Server) initListener() (cmux.CMux, error) {
	if s.separatePorts { // use separate ports and listeners each for gRPC and HTTP requests
		var err error
		s.grpcConn, err = net.Listen("tcp", s.queryOptions.GRPCHostPort)
		if err != nil {
			return nil, err
		}

		s.httpConn, err = net.Listen("tcp", s.queryOptions.HTTPHostPort)
		if err != nil {
			return nil, err
		}
		s.logger.Info("Query server started")
		return nil, nil
	}

	//  old behavior using cmux
	conn, err := net.Listen("tcp", s.queryOptions.HostPort)
>>>>>>> 393e04d4
	if err != nil {
		return nil, err
	}

	var tcpPort int
	if port, err := netutils.GetPort(s.conn.Addr()); err == nil {
		tcpPort = port
	}

	s.logger.Info(
		"Query server started",
		zap.Int("port", tcpPort),
		zap.String("addr", s.queryOptions.HostPort))

<<<<<<< HEAD
	go func() {
		s.logger.Info("Starting HTTP server", zap.Int("port", tcpPort), zap.String("addr", s.queryOptions.HostPort))
		// s.serveHTTP(httpListener);
=======
	// cmux server acts as a reverse-proxy between HTTP and GRPC backends.
	cmuxServer := cmux.New(s.conn)

	s.grpcConn = cmuxServer.MatchWithWriters(
		cmux.HTTP2MatchHeaderFieldSendSettings("content-type", "application/grpc"),
		cmux.HTTP2MatchHeaderFieldSendSettings("content-type", "application/grpc+proto"),
	)
	s.httpConn = cmuxServer.Match(cmux.Any())
	s.queryOptions.HTTPHostPort = s.queryOptions.HostPort
	s.queryOptions.GRPCHostPort = s.queryOptions.HostPort

	return cmuxServer, nil

}

// Start http, GRPC and cmux servers concurrently
func (s *Server) Start() error {
	cmuxServer, err := s.initListener()
	if err != nil {
		return err
	}

	var tcpPort int
	if !s.separatePorts {
		if port, err := netutils.GetPort(s.conn.Addr()); err == nil {
			tcpPort = port
		}
	}

	var httpPort int
	if port, err := netutils.GetPort(s.httpConn.Addr()); err == nil {
		httpPort = port
	}

	var grpcPort int
	if port, err := netutils.GetPort(s.grpcConn.Addr()); err == nil {
		grpcPort = port
	}

	go func() {
		s.logger.Info("Starting HTTP server", zap.Int("port", httpPort), zap.String("addr", s.queryOptions.HTTPHostPort))
>>>>>>> 393e04d4

		switch err := s.httpServer.Serve(s.httpConn); err {
		case nil, http.ErrServerClosed, cmux.ErrListenerClosed:
			// normal exit, nothing to do
		default:
			s.logger.Error("Could not start HTTP server", zap.Error(err))
		}

		s.unavailableChannel <- healthcheck.Unavailable
	}()

	// Start GRPC server concurrently
	go func() {
		s.logger.Info("Starting GRPC server", zap.Int("port", grpcPort), zap.String("addr", s.queryOptions.GRPCHostPort))

		if err := s.grpcServer.Serve(s.grpcConn); err != nil {
			s.logger.Error("Could not start GRPC server", zap.Error(err))
		}
		s.unavailableChannel <- healthcheck.Unavailable
	}()

	// Start cmux server concurrently.
	if !s.separatePorts {
		go func() {
			s.logger.Info("Starting CMUX server", zap.Int("port", tcpPort), zap.String("addr", s.queryOptions.HostPort))

			err := cmuxServer.Serve()
			// TODO: Remove string comparison when https://github.com/soheilhy/cmux/pull/69 is merged
			if err != nil && !strings.Contains(err.Error(), "use of closed network connection") {
				s.logger.Error("Could not start multiplexed server", zap.Error(err))
			}
			s.unavailableChannel <- healthcheck.Unavailable
		}()
	}

	return nil
}

// Close stops http, GRPC servers and closes the port listener.
func (s *Server) Close() error {
	s.queryOptions.TLS.Close()
	s.grpcServer.Stop()
	s.httpServer.Close()
	if s.separatePorts {
		s.httpConn.Close()
		s.grpcConn.Close()
	} else {
		s.conn.Close()
	}
	return nil
}<|MERGE_RESOLUTION|>--- conflicted
+++ resolved
@@ -15,8 +15,7 @@
 package app
 
 import (
-	"crypto/rand"
-	"crypto/tls"
+	"errors"
 	"net"
 	"net/http"
 	"strings"
@@ -26,9 +25,9 @@
 	"github.com/soheilhy/cmux"
 	"go.uber.org/zap"
 	"google.golang.org/grpc"
+	"google.golang.org/grpc/credentials"
 
 	"github.com/jaegertracing/jaeger/cmd/query/app/querysvc"
-	"github.com/jaegertracing/jaeger/pkg/config/tlscfg"
 	"github.com/jaegertracing/jaeger/pkg/healthcheck"
 	"github.com/jaegertracing/jaeger/pkg/netutils"
 	"github.com/jaegertracing/jaeger/pkg/recoveryhandler"
@@ -64,6 +63,10 @@
 		return nil, err
 	}
 
+	if (options.TLSHTTP.Enabled || options.TLSGRPC.Enabled) && (grpcPort == httpPort) {
+		return nil, errors.New("Server with TLS enabled can not share host ports.  Use dedicated HTTP and gRPC host ports instead")
+	}
+
 	grpcServer, err := createGRPCServer(querySvc, options, logger, tracer)
 	if err != nil {
 		return nil, err
@@ -80,12 +83,8 @@
 		queryOptions:       options,
 		tracer:             tracer,
 		grpcServer:         grpcServer,
-<<<<<<< HEAD
 		httpServer:         httpServer,
-=======
-		httpServer:         createHTTPServer(querySvc, options, tracer, logger),
 		separatePorts:      (grpcPort != httpPort),
->>>>>>> 393e04d4
 		unavailableChannel: make(chan healthcheck.Status),
 	}, nil
 }
@@ -96,20 +95,20 @@
 }
 
 func createGRPCServer(querySvc *querysvc.QueryService, options *QueryOptions, logger *zap.Logger, tracer opentracing.Tracer) (*grpc.Server, error) {
-
-<<<<<<< HEAD
-	if options.GRPCTLSEnabled {
-		_, err := options.TLS.Config()
-=======
-	if options.TLS.Enabled {
-		tlsCfg, err := options.TLS.Config(logger)
->>>>>>> 393e04d4
+	var grpcOpts []grpc.ServerOption
+
+	if options.TLSGRPC.Enabled {
+		tlsCfg, err := options.TLSGRPC.Config(logger)
 		if err != nil {
 			return nil, err
 		}
-	}
-
-	server := grpc.NewServer()
+
+		creds := credentials.NewTLS(tlsCfg)
+
+		grpcOpts = append(grpcOpts, grpc.Creds(creds))
+	}
+
+	server := grpc.NewServer(grpcOpts...)
 
 	handler := NewGRPCHandler(querySvc, logger, tracer)
 	api_v2.RegisterQueryServiceServer(server, handler)
@@ -120,13 +119,6 @@
 	apiHandlerOptions := []HandlerOption{
 		HandlerOptions.Logger(logger),
 		HandlerOptions.Tracer(tracer),
-	}
-
-	if queryOpts.HTTPTLSEnabled {
-		_, err := queryOpts.TLS.Config() // This checks if the certificates are correctly provided
-		if err != nil {
-			return nil, err
-		}
 	}
 
 	apiHandler := NewAPIHandler(
@@ -146,82 +138,88 @@
 	}
 	handler = handlers.CompressHandler(handler)
 	recoveryHandler := recoveryhandler.NewRecoveryHandler(logger, true)
+
+	if queryOpts.TLSHTTP.Enabled {
+		tlsCfg, err := queryOpts.TLSHTTP.Config(logger) // This checks if the certificates are correctly provided
+		if err != nil {
+			return nil, err
+		}
+		return &http.Server{
+			Handler:   recoveryHandler(handler),
+			TLSConfig: tlsCfg,
+		}, nil
+	}
 	return &http.Server{
 		Handler: recoveryHandler(handler),
 	}, nil
 }
 
-func getTLSListener(listener net.Listener, tlsOptions tlscfg.Options) (net.Listener, error) { // takes otherCA  so that the certPool will have the CA of both GRPC and HTTP clients.
-	tlsCfg, err := tlsOptions.Config()
-	if err != nil {
-		return nil, err
-	}
-	tlsCfg.Rand = rand.Reader
-	tlsListener := tls.NewListener(listener, tlsCfg)
-	return tlsListener, err
-
-}
-
-func (s *Server) getCmux() (cmux.CMux, net.Listener, net.Listener, error) {
-	var httpListener net.Listener
-	var grpcListener net.Listener
-	var cmux1 cmux.CMux
-	conn, err := net.Listen("tcp", s.queryOptions.HostPort)
-	s.conn = conn
-
-	if err != nil {
-		return nil, nil, nil, err
-	}
-	if s.queryOptions.HTTPTLSEnabled != s.queryOptions.GRPCTLSEnabled { // exactly one of HTTP or GRPC has TLS enabled
-		cmux1 = cmux.New(conn)
-
-		if !s.queryOptions.HTTPTLSEnabled { // HTTPTLS disabled GRPCTLS enabled => match http request
-			httpListener = cmux1.Match(cmux.HTTP1Fast())
-		} else { // HTTPTLS enabled GRPCTLS disabled
-			grpcListener = cmux1.MatchWithWriters( // HTTPTLS disabled GRPCTLS enabled => match GRPC request
-				cmux.HTTP2MatchHeaderFieldSendSettings("content-type", "application/grpc"),
-				cmux.HTTP2MatchHeaderFieldSendSettings("content-type", "application/grpc+proto"),
-			)
-		}
-		tlsListener := cmux1.Match(cmux.Any()) // unmatched request are routed to TLS Listener
-		tlsListener, err = getTLSListener(tlsListener, s.queryOptions.TLS)
-		if err != nil {
-			return nil, nil, nil, err
-		}
-
-		if s.queryOptions.HTTPTLSEnabled {
-			httpListener = tlsListener
-		} else {
-			grpcListener = tlsListener
-		}
-
-	} else {
-		var muxListener net.Listener
-		if s.queryOptions.HTTPTLSEnabled { // Both HTTPTLS and GRPCTLS are enabled  Using TLS listener.
-			muxListener, err = getTLSListener(conn, s.queryOptions.TLS)
-			if err != nil {
-				return nil, nil, nil, err
-			}
-
-		} else { // Both HTTPTLS and GRPCTLS are disabled
-			muxListener = conn
-		}
-		cmux1 = cmux.New(muxListener)
-		grpcListener = cmux1.MatchWithWriters(
-			cmux.HTTP2MatchHeaderFieldSendSettings("content-type", "application/grpc"),
-			cmux.HTTP2MatchHeaderFieldSendSettings("content-type", "application/grpc+proto"),
-		)
-		httpListener = cmux1.Match(cmux.Any())
-	}
-
-	return cmux1, httpListener, grpcListener, err
-}
-
-<<<<<<< HEAD
-// Start http, GRPC and cmux servers concurrently
-func (s *Server) Start() error {
-	cmuxServer, httpListener, grpcListener, err := s.getCmux()
-=======
+// func getTLSListener(listener net.Listener, tlsOptions tlscfg.Options) (net.Listener, error) { // takes otherCA  so that the certPool will have the CA of both GRPC and HTTP clients.
+// 	tlsCfg, err := tlsOptions.Config()
+// 	if err != nil {
+// 		return nil, err
+// 	}
+// 	tlsCfg.Rand = rand.Reader
+// 	tlsListener := tls.NewListener(listener, tlsCfg)
+// 	return tlsListener, err
+
+// }
+
+// func (s *Server) getCmux() (cmux.CMux, net.Listener, net.Listener, error) {
+// 	var httpListener net.Listener
+// 	var grpcListener net.Listener
+// 	var cmux1 cmux.CMux
+// 	conn, err := net.Listen("tcp", s.queryOptions.HostPort)
+// 	s.conn = conn
+
+// 	if err != nil {
+// 		return nil, nil, nil, err
+// 	}
+// 	if s.queryOptions.HTTPTLSEnabled != s.queryOptions.GRPCTLSEnabled { // exactly one of HTTP or GRPC has TLS enabled
+// 		cmux1 = cmux.New(conn)
+
+// 		if !s.queryOptions.HTTPTLSEnabled { // HTTPTLS disabled GRPCTLS enabled => match http request
+// 			httpListener = cmux1.Match(cmux.HTTP1Fast())
+// 		} else { // HTTPTLS enabled GRPCTLS disabled
+// 			grpcListener = cmux1.MatchWithWriters( // HTTPTLS disabled GRPCTLS enabled => match GRPC request
+// 				cmux.HTTP2MatchHeaderFieldSendSettings("content-type", "application/grpc"),
+// 				cmux.HTTP2MatchHeaderFieldSendSettings("content-type", "application/grpc+proto"),
+// 			)
+// 		}
+// 		tlsListener := cmux1.Match(cmux.Any()) // unmatched request are routed to TLS Listener
+// 		tlsListener, err = getTLSListener(tlsListener, s.queryOptions.TLS)
+// 		if err != nil {
+// 			return nil, nil, nil, err
+// 		}
+
+// 		if s.queryOptions.HTTPTLSEnabled {
+// 			httpListener = tlsListener
+// 		} else {
+// 			grpcListener = tlsListener
+// 		}
+
+// 	} else {
+// 		var muxListener net.Listener
+// 		if s.queryOptions.HTTPTLSEnabled { // Both HTTPTLS and GRPCTLS are enabled  Using TLS listener.
+// 			muxListener, err = getTLSListener(conn, s.queryOptions.TLS)
+// 			if err != nil {
+// 				return nil, nil, nil, err
+// 			}
+
+// 		} else { // Both HTTPTLS and GRPCTLS are disabled
+// 			muxListener = conn
+// 		}
+// 		cmux1 = cmux.New(muxListener)
+// 		grpcListener = cmux1.MatchWithWriters(
+// 			cmux.HTTP2MatchHeaderFieldSendSettings("content-type", "application/grpc"),
+// 			cmux.HTTP2MatchHeaderFieldSendSettings("content-type", "application/grpc+proto"),
+// 		)
+// 		httpListener = cmux1.Match(cmux.Any())
+// 	}
+
+// 	return cmux1, httpListener, grpcListener, err
+// }
+
 // initListener initialises listeners of the server
 func (s *Server) initListener() (cmux.CMux, error) {
 	if s.separatePorts { // use separate ports and listeners each for gRPC and HTTP requests
@@ -241,10 +239,11 @@
 
 	//  old behavior using cmux
 	conn, err := net.Listen("tcp", s.queryOptions.HostPort)
->>>>>>> 393e04d4
-	if err != nil {
-		return nil, err
-	}
+	if err != nil {
+		return nil, err
+	}
+
+	s.conn = conn
 
 	var tcpPort int
 	if port, err := netutils.GetPort(s.conn.Addr()); err == nil {
@@ -256,11 +255,6 @@
 		zap.Int("port", tcpPort),
 		zap.String("addr", s.queryOptions.HostPort))
 
-<<<<<<< HEAD
-	go func() {
-		s.logger.Info("Starting HTTP server", zap.Int("port", tcpPort), zap.String("addr", s.queryOptions.HostPort))
-		// s.serveHTTP(httpListener);
-=======
 	// cmux server acts as a reverse-proxy between HTTP and GRPC backends.
 	cmuxServer := cmux.New(s.conn)
 
@@ -302,7 +296,6 @@
 
 	go func() {
 		s.logger.Info("Starting HTTP server", zap.Int("port", httpPort), zap.String("addr", s.queryOptions.HTTPHostPort))
->>>>>>> 393e04d4
 
 		switch err := s.httpServer.Serve(s.httpConn); err {
 		case nil, http.ErrServerClosed, cmux.ErrListenerClosed:
@@ -343,7 +336,8 @@
 
 // Close stops http, GRPC servers and closes the port listener.
 func (s *Server) Close() error {
-	s.queryOptions.TLS.Close()
+	s.queryOptions.TLSGRPC.Close()
+	s.queryOptions.TLSHTTP.Close()
 	s.grpcServer.Stop()
 	s.httpServer.Close()
 	if s.separatePorts {
