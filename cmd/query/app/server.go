// Copyright (c) 2019,2020 The Jaeger Authors.
//
// Licensed under the Apache License, Version 2.0 (the "License");
// you may not use this file except in compliance with the License.
// You may obtain a copy of the License at
//
// http://www.apache.org/licenses/LICENSE-2.0
//
// Unless required by applicable law or agreed to in writing, software
// distributed under the License is distributed on an "AS IS" BASIS,
// WITHOUT WARRANTIES OR CONDITIONS OF ANY KIND, either express or implied.
// See the License for the specific language governing permissions and
// limitations under the License.

package app

import (
	"errors"
	"net"
	"net/http"
	"strings"

	"github.com/gorilla/handlers"
	"github.com/opentracing/opentracing-go"
	"github.com/soheilhy/cmux"
	"go.uber.org/zap"
	"google.golang.org/grpc"
	"google.golang.org/grpc/credentials"

	"github.com/jaegertracing/jaeger/cmd/query/app/querysvc"
	"github.com/jaegertracing/jaeger/pkg/healthcheck"
	"github.com/jaegertracing/jaeger/pkg/netutils"
	"github.com/jaegertracing/jaeger/pkg/recoveryhandler"
	"github.com/jaegertracing/jaeger/proto-gen/api_v2"
)

// Server runs HTTP, Mux and a grpc server
type Server struct {
	logger       *zap.Logger
	querySvc     *querysvc.QueryService
	queryOptions *QueryOptions

	tracer opentracing.Tracer // TODO make part of flags.Service

	conn               net.Listener
	grpcConn           net.Listener
	httpConn           net.Listener
	grpcServer         *grpc.Server
	httpServer         *http.Server
	separatePorts      bool
	unavailableChannel chan healthcheck.Status
}

var (
	errSharedTLSPort = errors.New("server with TLS enabled can not use same host ports for gRPC and HTTP.  Use dedicated HTTP and gRPC host ports instead")
)

// NewServer creates and initializes Server
func NewServer(logger *zap.Logger, querySvc *querysvc.QueryService, options *QueryOptions, tracer opentracing.Tracer) (*Server, error) {

	_, httpPort, err := net.SplitHostPort(options.HTTPHostPort)
	if err != nil {
		return nil, err
	}
	_, grpcPort, err := net.SplitHostPort(options.GRPCHostPort)
	if err != nil {
		return nil, err
	}

	if (options.TLSHTTP.Enabled || options.TLSGRPC.Enabled) && (grpcPort == httpPort) {
		return nil, errSharedTLSPort
	}

	grpcServer, err := createGRPCServer(querySvc, options, logger, tracer)
	if err != nil {
		return nil, err
	}

	httpServer, err := createHTTPServer(querySvc, options, tracer, logger)
	if err != nil {
		return nil, err
	}

	return &Server{
		logger:             logger,
		querySvc:           querySvc,
		queryOptions:       options,
		tracer:             tracer,
		grpcServer:         grpcServer,
<<<<<<< HEAD
		httpServer:         httpServer,
		separatePorts:      (grpcPort != httpPort),
=======
		httpServer:         createHTTPServer(querySvc, options, tracer, logger),
		separatePorts:      grpcPort != httpPort,
>>>>>>> bd59f134
		unavailableChannel: make(chan healthcheck.Status),
	}, nil
}

// HealthCheckStatus returns health check status channel a client can subscribe to
func (s Server) HealthCheckStatus() chan healthcheck.Status {
	return s.unavailableChannel
}

func createGRPCServer(querySvc *querysvc.QueryService, options *QueryOptions, logger *zap.Logger, tracer opentracing.Tracer) (*grpc.Server, error) {
	var grpcOpts []grpc.ServerOption

	if options.TLSGRPC.Enabled {
		tlsCfg, err := options.TLSGRPC.Config(logger)
		if err != nil {
			return nil, err
		}

		creds := credentials.NewTLS(tlsCfg)

		grpcOpts = append(grpcOpts, grpc.Creds(creds))
	}

	server := grpc.NewServer(grpcOpts...)

	handler := NewGRPCHandler(querySvc, logger, tracer)
	api_v2.RegisterQueryServiceServer(server, handler)
	return server, nil
}

func createHTTPServer(querySvc *querysvc.QueryService, queryOpts *QueryOptions, tracer opentracing.Tracer, logger *zap.Logger) (*http.Server, error) {
	apiHandlerOptions := []HandlerOption{
		HandlerOptions.Logger(logger),
		HandlerOptions.Tracer(tracer),
	}

	apiHandler := NewAPIHandler(
		querySvc,
		apiHandlerOptions...)
	r := NewRouter()
	if queryOpts.BasePath != "/" {
		r = r.PathPrefix(queryOpts.BasePath).Subrouter()
	}

	apiHandler.RegisterRoutes(r)
	RegisterStaticHandler(r, logger, queryOpts)
	var handler http.Handler = r
	handler = additionalHeadersHandler(handler, queryOpts.AdditionalHeaders)
	if queryOpts.BearerTokenPropagation {
		handler = bearerTokenPropagationHandler(logger, handler)
	}
	handler = handlers.CompressHandler(handler)
	recoveryHandler := recoveryhandler.NewRecoveryHandler(logger, true)

	if queryOpts.TLSHTTP.Enabled {
		tlsCfg, err := queryOpts.TLSHTTP.Config(logger) // This checks if the certificates are correctly provided
		if err != nil {
			return nil, err
		}
		return &http.Server{
			Handler:   recoveryHandler(handler),
			TLSConfig: tlsCfg,
		}, nil

	}
	return &http.Server{
		Handler: recoveryHandler(handler),
	}, nil
}

// initListener initialises listeners of the server
func (s *Server) initListener() (cmux.CMux, error) {
	if s.separatePorts { // use separate ports and listeners each for gRPC and HTTP requests
		var err error
		s.grpcConn, err = net.Listen("tcp", s.queryOptions.GRPCHostPort)
		if err != nil {
			return nil, err
		}

		s.httpConn, err = net.Listen("tcp", s.queryOptions.HTTPHostPort)
		if err != nil {
			return nil, err
		}
		s.logger.Info("Query server started")
		return nil, nil
	}

	//  old behavior using cmux
	conn, err := net.Listen("tcp", s.queryOptions.HostPort)
	if err != nil {
		return nil, err
	}

	s.conn = conn

	var tcpPort int
	if port, err := netutils.GetPort(s.conn.Addr()); err == nil {
		tcpPort = port
	}

	s.logger.Info(
		"Query server started",
		zap.Int("port", tcpPort),
		zap.String("addr", s.queryOptions.HostPort))

	// cmux server acts as a reverse-proxy between HTTP and GRPC backends.
	cmuxServer := cmux.New(s.conn)

	s.grpcConn = cmuxServer.MatchWithWriters(
		cmux.HTTP2MatchHeaderFieldSendSettings("content-type", "application/grpc"),
		cmux.HTTP2MatchHeaderFieldSendSettings("content-type", "application/grpc+proto"),
	)
	s.httpConn = cmuxServer.Match(cmux.Any())
	s.queryOptions.HTTPHostPort = s.queryOptions.HostPort
	s.queryOptions.GRPCHostPort = s.queryOptions.HostPort

	return cmuxServer, nil

}

// Start http, GRPC and cmux servers concurrently
func (s *Server) Start() error {
	cmuxServer, err := s.initListener()
	if err != nil {
		return err
	}

	var tcpPort int
	if !s.separatePorts {
		if port, err := netutils.GetPort(s.conn.Addr()); err == nil {
			tcpPort = port
		}
	}

	var httpPort int
	if port, err := netutils.GetPort(s.httpConn.Addr()); err == nil {
		httpPort = port
	}

	var grpcPort int
	if port, err := netutils.GetPort(s.grpcConn.Addr()); err == nil {
		grpcPort = port
	}

	go func() {
		s.logger.Info("Starting HTTP server", zap.Int("port", httpPort), zap.String("addr", s.queryOptions.HTTPHostPort))
		var err error
		if s.queryOptions.TLSHTTP.Enabled {
			err = s.httpServer.ServeTLS(s.httpConn, "", "")
		} else {
			err = s.httpServer.Serve(s.httpConn)
		}
		switch err {
		case nil, http.ErrServerClosed, cmux.ErrListenerClosed:
			// normal exit, nothing to do
		default:
			s.logger.Error("Could not start HTTP server", zap.Error(err))
		}

		s.unavailableChannel <- healthcheck.Unavailable
	}()

	// Start GRPC server concurrently
	go func() {
		s.logger.Info("Starting GRPC server", zap.Int("port", grpcPort), zap.String("addr", s.queryOptions.GRPCHostPort))

		if err := s.grpcServer.Serve(s.grpcConn); err != nil {
			s.logger.Error("Could not start GRPC server", zap.Error(err))
		}
		s.unavailableChannel <- healthcheck.Unavailable
	}()

	// Start cmux server concurrently.
	if !s.separatePorts {
		go func() {
			s.logger.Info("Starting CMUX server", zap.Int("port", tcpPort), zap.String("addr", s.queryOptions.HostPort))

			err := cmuxServer.Serve()
			// TODO: Remove string comparison when https://github.com/soheilhy/cmux/pull/69 is merged
			if err != nil && !strings.Contains(err.Error(), "use of closed network connection") {
				s.logger.Error("Could not start multiplexed server", zap.Error(err))
			}
			s.unavailableChannel <- healthcheck.Unavailable
		}()
	}

	return nil
}

// Close stops http, GRPC servers and closes the port listener.
func (s *Server) Close() error {
	s.queryOptions.TLSGRPC.Close()
	s.queryOptions.TLSHTTP.Close()
	s.grpcServer.Stop()
	s.httpServer.Close()
	if s.separatePorts {
		s.httpConn.Close()
		s.grpcConn.Close()
	} else {
		s.conn.Close()
	}
	return nil
}<|MERGE_RESOLUTION|>--- conflicted
+++ resolved
@@ -87,13 +87,8 @@
 		queryOptions:       options,
 		tracer:             tracer,
 		grpcServer:         grpcServer,
-<<<<<<< HEAD
 		httpServer:         httpServer,
-		separatePorts:      (grpcPort != httpPort),
-=======
-		httpServer:         createHTTPServer(querySvc, options, tracer, logger),
 		separatePorts:      grpcPort != httpPort,
->>>>>>> bd59f134
 		unavailableChannel: make(chan healthcheck.Status),
 	}, nil
 }
