--- conflicted
+++ resolved
@@ -100,13 +100,9 @@
 	flagSet.String(queryStaticFiles, "", "The directory path override for the static assets for the UI")
 	flagSet.String(queryUIConfig, "", "The path to the UI configuration file in JSON format")
 	flagSet.Bool(queryTokenPropagation, false, "Allow propagation of bearer token to be used by storage plugins")
-<<<<<<< HEAD
-	flagSet.Duration(queryMaxClockSkewAdjust, time.Second, "The maximum delta by which span timestamps may be adjusted in the UI due to clock skew; set to 0s to disable clock skew adjustments")
+	flagSet.Duration(queryMaxClockSkewAdjust, 0, "The maximum delta by which span timestamps may be adjusted in the UI due to clock skew; set to 0s to disable clock skew adjustments")
 	tlsGRPCFlagsConfig.AddFlags(flagSet)
 	tlsHTTPFlagsConfig.AddFlags(flagSet)
-=======
-	flagSet.Duration(queryMaxClockSkewAdjust, 0, "The maximum delta by which span timestamps may be adjusted in the UI due to clock skew; set to 0s to disable clock skew adjustments")
->>>>>>> bd59f134
 }
 
 // InitPortsConfigFromViper initializes the port numbers and TLS configuration of ports
@@ -119,9 +115,13 @@
 	qOpts.TLSHTTP = tlsHTTPFlagsConfig.InitFromViper(v)
 
 	// If either GRPC or HTTP servers use TLS, use dedicated ports.
-	// else-if query.host-port is not defined and at least one of query.grpc-server.host-port or query.http-server.host-port is defined.
-	// User intends to use separate GRPC and HTTP host:port flags
-	if (qOpts.TLSGRPC.Enabled || qOpts.TLSHTTP.Enabled) || (!(v.IsSet(queryHostPort) || v.IsSet(queryPort)) && (v.IsSet(queryHTTPHostPort) || v.IsSet(queryGRPCHostPort))) {
+	if qOpts.TLSGRPC.Enabled || qOpts.TLSHTTP.Enabled {
+		return qOpts
+	}
+
+	// --query.host-port flag is not set and at least one of --query.grpc-server.host-port or --query.http-server.host-port is set by the user with command line flags.
+	// user intends to use separate GRPC and HTTP host:port flags
+	if !(v.IsSet(queryHostPort) || v.IsSet(queryPort)) && (v.IsSet(queryHTTPHostPort) || v.IsSet(queryGRPCHostPort)) {
 		return qOpts
 	}
 	if v.IsSet(queryHostPort) || v.IsSet(queryPort) {
