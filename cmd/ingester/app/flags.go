--- conflicted
+++ resolved
@@ -44,15 +44,12 @@
 	SuffixGroupID = ".group-id"
 	// SuffixEncoding is a suffix for the encoding flag
 	SuffixEncoding = ".encoding"
-<<<<<<< HEAD
 	// SuffixDeadlockInterval is a suffix for deadlock detecor flag
 	SuffixDeadlockInterval = ".deadlockInterval"
-=======
 	// SuffixParallelism is a suffix for the parallelism flag
 	SuffixParallelism = ".parallelism"
 	// SuffixHTTPPort is a suffix for the HTTP port
 	SuffixHTTPPort = ".http-port"
->>>>>>> eab423cc
 
 	// DefaultBroker is the default kafka broker
 	DefaultBroker = "127.0.0.1:9092"
@@ -64,30 +61,22 @@
 	DefaultParallelism = 1000
 	// DefaultEncoding is the default span encoding
 	DefaultEncoding = EncodingProto
-<<<<<<< HEAD
 	// DefaultDeadlockInterval is the default deadlock interval
 	DefaultDeadlockInterval = 1 * time.Minute
-=======
 	// DefaultHTTPPort is the default HTTP port (e.g. for /metrics)
 	DefaultHTTPPort = 14271
 	// IngesterDefaultHealthCheckHTTPPort is the default HTTP Port for health check
 	IngesterDefaultHealthCheckHTTPPort = 14270
->>>>>>> eab423cc
 )
 
 // Options stores the configuration options for the Ingester
 type Options struct {
 	kafkaConsumer.Configuration
-<<<<<<< HEAD
-	Parallelism      int
-	Encoding         string
-	DeadlockInterval time.Duration
-=======
 	Parallelism int
 	Encoding    string
 	// IngesterHTTPPort is the port that the ingester service listens in on for http requests
 	IngesterHTTPPort int
->>>>>>> eab423cc
+	DeadlockInterval time.Duration
 }
 
 // AddFlags adds flags for Builder
@@ -112,22 +101,14 @@
 		ConfigPrefix+SuffixParallelism,
 		strconv.Itoa(DefaultParallelism),
 		"The number of messages to process in parallel")
-<<<<<<< HEAD
-	flagSet.String(
-		ConfigPrefix+SuffixEncoding,
-		DefaultEncoding,
-		fmt.Sprintf(`The encoding of spans ("%s" or "%s") consumed from kafka`, EncodingProto, EncodingJSON))
+	flagSet.Int(
+		ConfigPrefix+SuffixHTTPPort,
+		DefaultHTTPPort,
+		"The http port for the ingester service")
 	flagSet.String(
 		ConfigPrefix+SuffixDeadlockInterval,
 		DefaultDeadlockInterval.String(),
 		"Interval to check for deadlocks. If no messages gets processed in given time, ingester app will exit. Value of 0 disables deadlock check.")
-=======
-	flagSet.Int(
-		ConfigPrefix+SuffixHTTPPort,
-		DefaultHTTPPort,
-		"The http port for the ingester service")
-
->>>>>>> eab423cc
 }
 
 // InitFromViper initializes Builder with properties from viper
@@ -137,8 +118,7 @@
 	o.GroupID = v.GetString(KafkaConfigPrefix + SuffixGroupID)
 	o.Encoding = v.GetString(KafkaConfigPrefix + SuffixEncoding)
 	o.Parallelism = v.GetInt(ConfigPrefix + SuffixParallelism)
-<<<<<<< HEAD
-	o.Encoding = v.GetString(ConfigPrefix + SuffixEncoding)
+	o.IngesterHTTPPort = v.GetInt(ConfigPrefix + SuffixHTTPPort)
 
 	d, err := time.ParseDuration(v.GetString(ConfigPrefix + SuffixDeadlockInterval))
 	if err != nil {
@@ -146,7 +126,4 @@
 	} else {
 		o.DeadlockInterval = d
 	}
-=======
-	o.IngesterHTTPPort = v.GetInt(ConfigPrefix + SuffixHTTPPort)
->>>>>>> eab423cc
 }