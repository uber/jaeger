// Copyright (c) 2019 The Jaeger Authors.
// Copyright (c) 2017 Uber Technologies, Inc.
//
// Licensed under the Apache License, Version 2.0 (the "License");
// you may not use this file except in compliance with the License.
// You may obtain a copy of the License at
//
// http://www.apache.org/licenses/LICENSE-2.0
//
// Unless required by applicable law or agreed to in writing, software
// distributed under the License is distributed on an "AS IS" BASIS,
// WITHOUT WARRANTIES OR CONDITIONS OF ANY KIND, either express or implied.
// See the License for the specific language governing permissions and
// limitations under the License.

package main

import (
	"fmt"
	"io"
	"log"
	"os"

	"github.com/spf13/cobra"
	"github.com/spf13/viper"
	"github.com/uber/jaeger-lib/metrics"
	jexpvar "github.com/uber/jaeger-lib/metrics/expvar"
	"github.com/uber/jaeger-lib/metrics/fork"
	_ "go.uber.org/automaxprocs"
	"go.uber.org/zap"

	"github.com/jaegertracing/jaeger/cmd/collector/app"
	"github.com/jaegertracing/jaeger/cmd/docs"
	"github.com/jaegertracing/jaeger/cmd/env"
	"github.com/jaegertracing/jaeger/cmd/flags"
	"github.com/jaegertracing/jaeger/cmd/status"
	"github.com/jaegertracing/jaeger/pkg/config"
	"github.com/jaegertracing/jaeger/pkg/distributedlock"
	"github.com/jaegertracing/jaeger/pkg/version"
	ss "github.com/jaegertracing/jaeger/plugin/sampling/strategystore"
	"github.com/jaegertracing/jaeger/plugin/storage"
	"github.com/jaegertracing/jaeger/ports"
	"github.com/jaegertracing/jaeger/storage/samplingstore"
)

const serviceName = "jaeger-collector"

func main() {
	svc := flags.NewService(ports.CollectorAdminHTTP)

	storageFactory, err := storage.NewFactory(storage.FactoryConfigFromEnvAndCLI(os.Args, os.Stderr))
	if err != nil {
		log.Fatalf("Cannot initialize storage factory: %v", err)
	}
	strategyStoreFactoryConfig, err := ss.FactoryConfigFromEnv()
	if err != nil {
		log.Fatalf("Cannot initialize sampling strategy store factory config: %v", err)
	}
	strategyStoreFactory, err := ss.NewFactory(*strategyStoreFactoryConfig)
	if err != nil {
		log.Fatalf("Cannot initialize sampling strategy store factory: %v", err)
	}

	v := viper.New()
	command := &cobra.Command{
		Use:   "jaeger-collector",
		Short: "Jaeger collector receives and processes traces from Jaeger agents and clients",
		Long:  `Jaeger collector receives traces from Jaeger agents and runs them through a processing pipeline.`,
		RunE: func(cmd *cobra.Command, args []string) error {
			if err := svc.Start(v); err != nil {
				return err
			}
			logger := svc.Logger // shortcut
			baseFactory := svc.MetricsFactory.Namespace(metrics.NSOptions{Name: "jaeger"})
			metricsFactory := fork.New("internal",
				jexpvar.NewFactory(10), // backend for internal opts
				baseFactory.Namespace(metrics.NSOptions{Name: "collector"}))

			storageFactory.InitFromViper(v, logger)
			if err := storageFactory.Initialize(baseFactory, logger); err != nil {
				logger.Fatal("Failed to init storage factory", zap.Error(err))
			}
			spanWriter, err := storageFactory.CreateSpanWriter()
			if err != nil {
				logger.Fatal("Failed to create span writer", zap.Error(err))
			}

<<<<<<< HEAD
			requireLockAndSamplingStore, err := strategyStoreFactory.RequiresLockAndSamplingStore()
			if err != nil {
				logger.Fatal("Failed to determine if lock and sampling store is required.", zap.Error(err))
			}
			var lock distributedlock.Lock
			var samplingStore samplingstore.Store
			if requireLockAndSamplingStore {
				lock, samplingStore, err = storageFactory.CreateLockAndSamplingStore()
				if err != nil {
					logger.Fatal("Failed to create lock and sampling store for adaptive sampling", zap.Error(err))
				}
			}
			strategyStoreFactory.InitFromViper(v)
			if err := strategyStoreFactory.Initialize(metricsFactory, logger, lock, samplingStore); err != nil {
=======
			strategyStoreFactory.InitFromViper(v, logger)
			if err := strategyStoreFactory.Initialize(metricsFactory, logger); err != nil {
>>>>>>> f23484b9
				logger.Fatal("Failed to init sampling strategy store factory", zap.Error(err))
			}
			strategyStore, aggregator, err := strategyStoreFactory.CreateStrategyStore()
			if err != nil {
				logger.Fatal("Failed to create sampling strategy store", zap.Error(err))
			}
			c := app.New(&app.CollectorParams{
				ServiceName:    serviceName,
				Logger:         logger,
				MetricsFactory: metricsFactory,
				SpanWriter:     spanWriter,
				StrategyStore:  strategyStore,
				Aggregator:     aggregator,
				HealthCheck:    svc.HC(),
			})
			collectorOpts := new(app.CollectorOptions).InitFromViper(v)
			if err := c.Start(collectorOpts); err != nil {
				logger.Fatal("Failed to start collector", zap.Error(err))
			}

			svc.RunAndThen(func() {
				if err := c.Close(); err != nil {
					logger.Error("failed to cleanly close the collector", zap.Error(err))
				}
				if closer, ok := spanWriter.(io.Closer); ok {
					err := closer.Close()
					if err != nil {
						logger.Error("failed to close span writer", zap.Error(err))
					}
				}
				if err := storageFactory.Close(); err != nil {
					logger.Error("Failed to close storage factory", zap.Error(err))
				}

			})
			return nil
		},
	}

	command.AddCommand(version.Command())
	command.AddCommand(env.Command())
	command.AddCommand(docs.Command(v))
	command.AddCommand(status.Command(v, ports.CollectorAdminHTTP))

	config.AddFlags(
		v,
		command,
		svc.AddFlags,
		app.AddFlags,
		storageFactory.AddPipelineFlags,
		strategyStoreFactory.AddFlags,
	)

	if err := command.Execute(); err != nil {
		fmt.Println(err.Error())
		os.Exit(1)
	}
}<|MERGE_RESOLUTION|>--- conflicted
+++ resolved
@@ -85,7 +85,6 @@
 				logger.Fatal("Failed to create span writer", zap.Error(err))
 			}
 
-<<<<<<< HEAD
 			requireLockAndSamplingStore, err := strategyStoreFactory.RequiresLockAndSamplingStore()
 			if err != nil {
 				logger.Fatal("Failed to determine if lock and sampling store is required.", zap.Error(err))
@@ -98,12 +97,8 @@
 					logger.Fatal("Failed to create lock and sampling store for adaptive sampling", zap.Error(err))
 				}
 			}
-			strategyStoreFactory.InitFromViper(v)
+			strategyStoreFactory.InitFromViper(v, logger)
 			if err := strategyStoreFactory.Initialize(metricsFactory, logger, lock, samplingStore); err != nil {
-=======
-			strategyStoreFactory.InitFromViper(v, logger)
-			if err := strategyStoreFactory.Initialize(metricsFactory, logger); err != nil {
->>>>>>> f23484b9
 				logger.Fatal("Failed to init sampling strategy store factory", zap.Error(err))
 			}
 			strategyStore, aggregator, err := strategyStoreFactory.CreateStrategyStore()
