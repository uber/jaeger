--- conflicted
+++ resolved
@@ -112,18 +112,15 @@
 	if err != nil {
 		return nil, err
 	}
-<<<<<<< HEAD
-=======
 	spanStore := esSpanstore.NewSpanWriter(
 		client,
-		e.logger,
-		e.metricsFactory,
-		e.configuration.NumShards,
-		e.configuration.NumReplicas,
+		spanHb.logger,
+		spanHb.metricsFactory,
+		5, // TODO e.configuration.NumShards,
+		2, // TODO e.configuration.NumReplicas,
 	)
->>>>>>> 464471de
 
-	return esSpanstore.NewSpanWriter(client, spanHb.logger, spanHb.metricsFactory), nil
+	return spanStore, nil
 }
 
 // BuildHandlers builds span handlers (Zipkin, Jaeger)
