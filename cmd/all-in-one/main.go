// Copyright (c) 2019 The Jaeger Authors.
// Copyright (c) 2017 Uber Technologies, Inc.
//
// Licensed under the Apache License, Version 2.0 (the "License");
// you may not use this file except in compliance with the License.
// You may obtain a copy of the License at
//
// http://www.apache.org/licenses/LICENSE-2.0
//
// Unless required by applicable law or agreed to in writing, software
// distributed under the License is distributed on an "AS IS" BASIS,
// WITHOUT WARRANTIES OR CONDITIONS OF ANY KIND, either express or implied.
// See the License for the specific language governing permissions and
// limitations under the License.

package main

import (
	"fmt"
	"io"
	"log"
	"os"

	"github.com/opentracing/opentracing-go"
	"github.com/spf13/cobra"
	"github.com/spf13/viper"
	jaegerClientConfig "github.com/uber/jaeger-client-go/config"
	jaegerClientZapLog "github.com/uber/jaeger-client-go/log/zap"
	"github.com/uber/jaeger-lib/metrics"
	_ "go.uber.org/automaxprocs"
	"go.uber.org/zap"

	agentApp "github.com/jaegertracing/jaeger/cmd/agent/app"
	agentRep "github.com/jaegertracing/jaeger/cmd/agent/app/reporter"
	agentGrpcRep "github.com/jaegertracing/jaeger/cmd/agent/app/reporter/grpc"
	"github.com/jaegertracing/jaeger/cmd/all-in-one/setupcontext"
	collectorApp "github.com/jaegertracing/jaeger/cmd/collector/app"
	"github.com/jaegertracing/jaeger/cmd/docs"
	"github.com/jaegertracing/jaeger/cmd/env"
	"github.com/jaegertracing/jaeger/cmd/flags"
	queryApp "github.com/jaegertracing/jaeger/cmd/query/app"
	"github.com/jaegertracing/jaeger/cmd/query/app/querysvc"
	"github.com/jaegertracing/jaeger/pkg/config"
	"github.com/jaegertracing/jaeger/pkg/version"
	ss "github.com/jaegertracing/jaeger/plugin/sampling/strategystore"
	"github.com/jaegertracing/jaeger/plugin/storage"
	"github.com/jaegertracing/jaeger/ports"
	"github.com/jaegertracing/jaeger/storage/dependencystore"
	"github.com/jaegertracing/jaeger/storage/spanstore"
	storageMetrics "github.com/jaegertracing/jaeger/storage/spanstore/metrics"
	tCollector "github.com/jaegertracing/jaeger/tchannel/collector/app"
)

// all-in-one/main is a standalone full-stack jaeger backend, backed by a memory store
func main() {

	setupcontext.SetAllInOne()

	svc := flags.NewService(ports.CollectorAdminHTTP)

	if os.Getenv(storage.SpanStorageTypeEnvVar) == "" {
		os.Setenv(storage.SpanStorageTypeEnvVar, "memory") // other storage types default to SpanStorage
	}
	storageFactory, err := storage.NewFactory(storage.FactoryConfigFromEnvAndCLI(os.Args, os.Stderr))
	if err != nil {
		log.Fatalf("Cannot initialize storage factory: %v", err)
	}
	strategyStoreFactory, err := ss.NewFactory(ss.FactoryConfigFromEnv())
	if err != nil {
		log.Fatalf("Cannot initialize sampling strategy store factory: %v", err)
	}

	v := viper.New()
	command := &cobra.Command{
		Use:   "jaeger-all-in-one",
		Short: "Jaeger all-in-one distribution with agent, collector and query in one process.",
		Long: `Jaeger all-in-one distribution with agent, collector and query. Use with caution this version
by default uses only in-memory database.`,
		RunE: func(cmd *cobra.Command, args []string) error {
			if err := svc.Start(v); err != nil {
				return err
			}
			logger := svc.Logger                     // shortcut
			rootMetricsFactory := svc.MetricsFactory // shortcut
			metricsFactory := rootMetricsFactory.Namespace(metrics.NSOptions{Name: "jaeger"})
			tracerCloser := initTracer(rootMetricsFactory, svc.Logger)

			storageFactory.InitFromViper(v)
			if err := storageFactory.Initialize(metricsFactory, logger); err != nil {
				logger.Fatal("Failed to init storage factory", zap.Error(err))
			}

			spanReader, err := storageFactory.CreateSpanReader()
			if err != nil {
				logger.Fatal("Failed to create span reader", zap.Error(err))
			}
			spanWriter, err := storageFactory.CreateSpanWriter()
			if err != nil {
				logger.Fatal("Failed to create span writer", zap.Error(err))
			}
			dependencyReader, err := storageFactory.CreateDependencyReader()
			if err != nil {
				logger.Fatal("Failed to create dependency reader", zap.Error(err))
			}

			strategyStoreFactory.InitFromViper(v)
			if err := strategyStoreFactory.Initialize(metricsFactory, logger); err != nil {
				logger.Fatal("Failed to init sampling strategy store factory", zap.Error(err))
			}
			strategyStore, err := strategyStoreFactory.CreateStrategyStore()
			if err != nil {
				logger.Fatal("Failed to create sampling strategy store", zap.Error(err))
			}

			aOpts := new(agentApp.Builder).InitFromViper(v)
			repOpts := new(agentRep.Options).InitFromViper(v, logger)
			grpcBuilder := agentGrpcRep.NewConnBuilder().InitFromViper(v)
			cOpts := new(collectorApp.CollectorOptions).InitFromViper(v)
			qOpts := new(queryApp.QueryOptions).InitFromViper(v, logger)

			// collector
			c := collectorApp.New(&collectorApp.CollectorParams{
				ServiceName:    "jaeger-collector",
				Logger:         logger,
				MetricsFactory: metricsFactory,
				SpanWriter:     spanWriter,
				StrategyStore:  strategyStore,
				HealthCheck:    svc.HC(),
			})
			c.Start(cOpts)

			// agent
			grpcBuilder.CollectorHostPorts = append(grpcBuilder.CollectorHostPorts, fmt.Sprintf("127.0.0.1:%d", cOpts.CollectorGRPCPort))
			agentMetricsFactory := metricsFactory.Namespace(metrics.NSOptions{Name: "agent", Tags: nil})
			builders := map[agentRep.Type]agentApp.CollectorProxyBuilder{
				agentRep.GRPC: agentApp.GRPCCollectorProxyBuilder(grpcBuilder),
			}
			cp, err := agentApp.CreateCollectorProxy(agentApp.ProxyBuilderOptions{
				Options: *repOpts,
				Logger:  logger,
				Metrics: agentMetricsFactory,
			}, builders)
			if err != nil {
				logger.Fatal("Could not create collector proxy", zap.Error(err))
			}
			agent := startAgent(cp, aOpts, logger, metricsFactory)

			// query
			querySrv := startQuery(
				svc, qOpts, qOpts.BuildQueryServiceOptions(storageFactory, logger),
				spanReader, dependencyReader,
				rootMetricsFactory, metricsFactory,
			)

			svc.RunAndThen(func() {
				agent.Stop()
				cp.Close()
				c.Close()
				querySrv.Close()
				if closer, ok := spanWriter.(io.Closer); ok {
					err := closer.Close()
					if err != nil {
						logger.Error("Failed to close span writer", zap.Error(err))
					}
				}
				tracerCloser.Close()
			})
			return nil
		},
	}

	command.AddCommand(version.Command())
	command.AddCommand(env.Command())
	command.AddCommand(docs.Command(v))

	config.AddFlags(
		v,
		command,
		svc.AddFlags,
		storageFactory.AddFlags,
		agentApp.AddFlags,
		agentRep.AddFlags,
		agentGrpcRep.AddFlags,
		collectorApp.AddFlags,
		tCollector.AddFlags,
		queryApp.AddFlags,
		strategyStoreFactory.AddFlags,
	)

	if err := command.Execute(); err != nil {
		fmt.Println(err.Error())
		os.Exit(1)
	}
}

func startAgent(
	cp agentApp.CollectorProxy,
	b *agentApp.Builder,
	logger *zap.Logger,
	baseFactory metrics.Factory,
<<<<<<< HEAD
) {
	metricsFactory := baseFactory.Namespace(metrics.NSOptions{Name: "agent", Tags: nil})

	addr := getAddressFromCLIOptions(cOpts.CollectorGRPCPort, cOpts.CollectorGRPCHostPort, "collector.grpc-port", logger)
	grpcBuilder.CollectorHostPorts = append(grpcBuilder.CollectorHostPorts, addr)
	cp, err := agentApp.CreateCollectorProxy(repOpts, tchanBuilder, grpcBuilder, logger, metricsFactory)
	if err != nil {
		logger.Fatal("Could not create collector proxy", zap.Error(err))
	}
=======
) *agentApp.Agent {
>>>>>>> af674a54

	agent, err := b.CreateAgent(cp, logger, baseFactory)
	if err != nil {
		logger.Fatal("Unable to initialize Jaeger Agent", zap.Error(err))
	}

	logger.Info("Starting agent")
	if err := agent.Run(); err != nil {
		logger.Fatal("Failed to run the agent", zap.Error(err))
	}
<<<<<<< HEAD
}

func startCollector(
	cOpts *collector.CollectorOptions,
	spanWriter spanstore.Writer,
	logger *zap.Logger,
	baseFactory metrics.Factory,
	strategyStore strategystore.StrategyStore,
	hc *healthcheck.HealthCheck,
) *grpc.Server {
	metricsFactory := baseFactory.Namespace(metrics.NSOptions{Name: "collector", Tags: nil})

	spanBuilder, err := collector.NewSpanHandlerBuilder(
		cOpts,
		spanWriter,
		basic.Options.LoggerOption(logger),
		basic.Options.MetricsFactoryOption(metricsFactory),
	)
	if err != nil {
		logger.Fatal("Unable to set up builder", zap.Error(err))
	}

	zipkinSpansHandler, jaegerBatchesHandler, grpcHandler := spanBuilder.BuildHandlers()

	{
		ch, err := tchannel.NewChannel("jaeger-collector", &tchannel.ChannelOptions{})
		if err != nil {
			logger.Fatal("Unable to create new TChannel", zap.Error(err))
		}
		server := thrift.NewServer(ch)
		batchHandler := collectorApp.NewTChannelHandler(jaegerBatchesHandler, zipkinSpansHandler)
		server.Register(jc.NewTChanCollectorServer(batchHandler))
		server.Register(zc.NewTChanZipkinCollectorServer(batchHandler))
		server.Register(sc.NewTChanSamplingManagerServer(sampling.NewHandler(strategyStore)))

		tchanAddr := getAddressFromCLIOptions(cOpts.CollectorPort, cOpts.CollectorTChanHostPort, "collector.http-port", logger)
		listener, err := net.Listen("tcp", tchanAddr)
		if err != nil {
			logger.Fatal("Unable to start listening on channel", zap.Error(err))
		}
		logger.Info("Starting jaeger-collector TChannel server", zap.String("addr", tchanAddr))
		ch.Serve(listener)
	}

	grpcAddr := getAddressFromCLIOptions(cOpts.CollectorGRPCPort, cOpts.CollectorGRPCHostPort, "collector.grpc-port", logger)
	server, err := startGRPCServer(grpcAddr, grpcHandler, strategyStore, logger)
	if err != nil {
		logger.Fatal("Could not start gRPC collector", zap.Error(err))
	}

	{
		r := mux.NewRouter()
		apiHandler := collectorApp.NewAPIHandler(jaegerBatchesHandler)
		apiHandler.RegisterRoutes(r)
		recoveryHandler := recoveryhandler.NewRecoveryHandler(logger, true)

		zipkinAddr := getAddressFromCLIOptions(cOpts.CollectorZipkinHTTPPort, cOpts.CollectorZipkinHTTPHostPort, "collector.zipkin.http-port", logger)

		go startZipkinHTTPAPI(logger, zipkinAddr, zipkinSpansHandler, recoveryHandler)

		httpAddr := getAddressFromCLIOptions(cOpts.CollectorHTTPPort, cOpts.CollectorHTTPHostPort, "collector.http-port", logger)
		logger.Info("Starting jaeger-collector HTTP server", zap.String("http-addr", httpAddr))
		go func() {
			if err := http.ListenAndServe(httpAddr, recoveryHandler(r)); err != nil {
				logger.Fatal("Could not launch jaeger-collector HTTP server", zap.Error(err))
			}
			hc.Set(healthcheck.Unavailable)
		}()
	}
	return server
}

func startGRPCServer(
	addr string,
	handler *collectorApp.GRPCHandler,
	samplingStore strategystore.StrategyStore,
	logger *zap.Logger,
) (*grpc.Server, error) {
	server := grpc.NewServer()
	_, err := grpcserver.StartGRPCCollector(addr, server, handler, samplingStore, logger, func(err error) {
		logger.Fatal("gRPC collector failed", zap.Error(err))
	})
	if err != nil {
		return nil, err
	}
	return server, err
}

func startZipkinHTTPAPI(
	logger *zap.Logger,
	zipkinAddr string,
	zipkinSpansHandler collectorApp.ZipkinSpansHandler,
	recoveryHandler func(http.Handler) http.Handler,
) {
	if zipkinAddr != "" {
		r := mux.NewRouter()
		zHandler := zipkin.NewAPIHandler(zipkinSpansHandler)
		zHandler.RegisterRoutes(r)
		logger.Info("Listening for Zipkin HTTP traffic", zap.String("zipkin.http-addr", zipkinAddr))

		if err := http.ListenAndServe(zipkinAddr, recoveryHandler(r)); err != nil {
			logger.Fatal("Could not launch service", zap.Error(err))
		}
	}
=======

	return agent
>>>>>>> af674a54
}

func startQuery(
	svc *flags.Service,
	qOpts *queryApp.QueryOptions,
	queryOpts *querysvc.QueryServiceOptions,
	spanReader spanstore.Reader,
	depReader dependencystore.Reader,
	rootFactory metrics.Factory,
	baseFactory metrics.Factory,
) *queryApp.Server {
	spanReader = storageMetrics.NewReadMetricsDecorator(spanReader, baseFactory.Namespace(metrics.NSOptions{Name: "query"}))
	qs := querysvc.NewQueryService(spanReader, depReader, *queryOpts)
	server := queryApp.NewServer(svc, qs, qOpts, opentracing.GlobalTracer())
	if err := server.Start(); err != nil {
		svc.Logger.Fatal("Could not start jaeger-query service", zap.Error(err))
	}
	return server
}

func initTracer(metricsFactory metrics.Factory, logger *zap.Logger) io.Closer {
	traceCfg := &jaegerClientConfig.Configuration{
		ServiceName: "jaeger-query",
		Sampler: &jaegerClientConfig.SamplerConfig{
			Type:  "const",
			Param: 1.0,
		},
		RPCMetrics: true,
	}
	traceCfg, err := traceCfg.FromEnv()
	if err != nil {
		logger.Fatal("Failed to read tracer configuration", zap.Error(err))
	}
	tracer, closer, err := traceCfg.NewTracer(
		jaegerClientConfig.Metrics(metricsFactory),
		jaegerClientConfig.Logger(jaegerClientZapLog.NewLogger(logger)),
	)
	if err != nil {
		logger.Fatal("Failed to initialize tracer", zap.Error(err))
	}
	opentracing.SetGlobalTracer(tracer)
	return closer
}

// Utility function to decide listening address based on port (deprecated flags) or host:port (new flags)
func getAddressFromCLIOptions(port int, addr string, deprecatedFlag string, logger *zap.Logger) string {
	if port != 0 {
		logger.Warn("Using deprecated configuration", zap.String("option", deprecatedFlag))
		return ports.PortToHostPort(port)
	}

	return addr
}<|MERGE_RESOLUTION|>--- conflicted
+++ resolved
@@ -198,19 +198,7 @@
 	b *agentApp.Builder,
 	logger *zap.Logger,
 	baseFactory metrics.Factory,
-<<<<<<< HEAD
-) {
-	metricsFactory := baseFactory.Namespace(metrics.NSOptions{Name: "agent", Tags: nil})
-
-	addr := getAddressFromCLIOptions(cOpts.CollectorGRPCPort, cOpts.CollectorGRPCHostPort, "collector.grpc-port", logger)
-	grpcBuilder.CollectorHostPorts = append(grpcBuilder.CollectorHostPorts, addr)
-	cp, err := agentApp.CreateCollectorProxy(repOpts, tchanBuilder, grpcBuilder, logger, metricsFactory)
-	if err != nil {
-		logger.Fatal("Could not create collector proxy", zap.Error(err))
-	}
-=======
 ) *agentApp.Agent {
->>>>>>> af674a54
 
 	agent, err := b.CreateAgent(cp, logger, baseFactory)
 	if err != nil {
@@ -221,115 +209,8 @@
 	if err := agent.Run(); err != nil {
 		logger.Fatal("Failed to run the agent", zap.Error(err))
 	}
-<<<<<<< HEAD
-}
-
-func startCollector(
-	cOpts *collector.CollectorOptions,
-	spanWriter spanstore.Writer,
-	logger *zap.Logger,
-	baseFactory metrics.Factory,
-	strategyStore strategystore.StrategyStore,
-	hc *healthcheck.HealthCheck,
-) *grpc.Server {
-	metricsFactory := baseFactory.Namespace(metrics.NSOptions{Name: "collector", Tags: nil})
-
-	spanBuilder, err := collector.NewSpanHandlerBuilder(
-		cOpts,
-		spanWriter,
-		basic.Options.LoggerOption(logger),
-		basic.Options.MetricsFactoryOption(metricsFactory),
-	)
-	if err != nil {
-		logger.Fatal("Unable to set up builder", zap.Error(err))
-	}
-
-	zipkinSpansHandler, jaegerBatchesHandler, grpcHandler := spanBuilder.BuildHandlers()
-
-	{
-		ch, err := tchannel.NewChannel("jaeger-collector", &tchannel.ChannelOptions{})
-		if err != nil {
-			logger.Fatal("Unable to create new TChannel", zap.Error(err))
-		}
-		server := thrift.NewServer(ch)
-		batchHandler := collectorApp.NewTChannelHandler(jaegerBatchesHandler, zipkinSpansHandler)
-		server.Register(jc.NewTChanCollectorServer(batchHandler))
-		server.Register(zc.NewTChanZipkinCollectorServer(batchHandler))
-		server.Register(sc.NewTChanSamplingManagerServer(sampling.NewHandler(strategyStore)))
-
-		tchanAddr := getAddressFromCLIOptions(cOpts.CollectorPort, cOpts.CollectorTChanHostPort, "collector.http-port", logger)
-		listener, err := net.Listen("tcp", tchanAddr)
-		if err != nil {
-			logger.Fatal("Unable to start listening on channel", zap.Error(err))
-		}
-		logger.Info("Starting jaeger-collector TChannel server", zap.String("addr", tchanAddr))
-		ch.Serve(listener)
-	}
-
-	grpcAddr := getAddressFromCLIOptions(cOpts.CollectorGRPCPort, cOpts.CollectorGRPCHostPort, "collector.grpc-port", logger)
-	server, err := startGRPCServer(grpcAddr, grpcHandler, strategyStore, logger)
-	if err != nil {
-		logger.Fatal("Could not start gRPC collector", zap.Error(err))
-	}
-
-	{
-		r := mux.NewRouter()
-		apiHandler := collectorApp.NewAPIHandler(jaegerBatchesHandler)
-		apiHandler.RegisterRoutes(r)
-		recoveryHandler := recoveryhandler.NewRecoveryHandler(logger, true)
-
-		zipkinAddr := getAddressFromCLIOptions(cOpts.CollectorZipkinHTTPPort, cOpts.CollectorZipkinHTTPHostPort, "collector.zipkin.http-port", logger)
-
-		go startZipkinHTTPAPI(logger, zipkinAddr, zipkinSpansHandler, recoveryHandler)
-
-		httpAddr := getAddressFromCLIOptions(cOpts.CollectorHTTPPort, cOpts.CollectorHTTPHostPort, "collector.http-port", logger)
-		logger.Info("Starting jaeger-collector HTTP server", zap.String("http-addr", httpAddr))
-		go func() {
-			if err := http.ListenAndServe(httpAddr, recoveryHandler(r)); err != nil {
-				logger.Fatal("Could not launch jaeger-collector HTTP server", zap.Error(err))
-			}
-			hc.Set(healthcheck.Unavailable)
-		}()
-	}
-	return server
-}
-
-func startGRPCServer(
-	addr string,
-	handler *collectorApp.GRPCHandler,
-	samplingStore strategystore.StrategyStore,
-	logger *zap.Logger,
-) (*grpc.Server, error) {
-	server := grpc.NewServer()
-	_, err := grpcserver.StartGRPCCollector(addr, server, handler, samplingStore, logger, func(err error) {
-		logger.Fatal("gRPC collector failed", zap.Error(err))
-	})
-	if err != nil {
-		return nil, err
-	}
-	return server, err
-}
-
-func startZipkinHTTPAPI(
-	logger *zap.Logger,
-	zipkinAddr string,
-	zipkinSpansHandler collectorApp.ZipkinSpansHandler,
-	recoveryHandler func(http.Handler) http.Handler,
-) {
-	if zipkinAddr != "" {
-		r := mux.NewRouter()
-		zHandler := zipkin.NewAPIHandler(zipkinSpansHandler)
-		zHandler.RegisterRoutes(r)
-		logger.Info("Listening for Zipkin HTTP traffic", zap.String("zipkin.http-addr", zipkinAddr))
-
-		if err := http.ListenAndServe(zipkinAddr, recoveryHandler(r)); err != nil {
-			logger.Fatal("Could not launch service", zap.Error(err))
-		}
-	}
-=======
 
 	return agent
->>>>>>> af674a54
 }
 
 func startQuery(
