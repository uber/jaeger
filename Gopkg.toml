--- conflicted
+++ resolved
@@ -26,13 +26,6 @@
 
 
 [[constraint]]
-<<<<<<< HEAD
-  name = "github.com/Shopify/sarama"
-  version = "=1.20.0"
-
-[[constraint]]
-=======
->>>>>>> 8f809ed0
   name = "github.com/apache/thrift"
   version = "=0.9.3"
 
@@ -110,4 +103,8 @@
 
 [prune]
   go-tests = true
-  unused-packages = true+  unused-packages = true
+
+[[constraint]]
+  name = "github.com/Shopify/sarama"
+  version = "1.20.0"