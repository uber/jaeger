// Copyright (c) 2017 Uber Technologies, Inc.
//
// Licensed under the Apache License, Version 2.0 (the "License");
// you may not use this file except in compliance with the License.
// You may obtain a copy of the License at
//
// http://www.apache.org/licenses/LICENSE-2.0
//
// Unless required by applicable law or agreed to in writing, software
// distributed under the License is distributed on an "AS IS" BASIS,
// WITHOUT WARRANTIES OR CONDITIONS OF ANY KIND, either express or implied.
// See the License for the specific language governing permissions and
// limitations under the License.

package dependencystore

import (
	"time"

	"github.com/pkg/errors"
	"github.com/uber/jaeger-lib/metrics"
	"go.uber.org/zap"

	"github.com/jaegertracing/jaeger/model"
	"github.com/jaegertracing/jaeger/pkg/cassandra"
	casMetrics "github.com/jaegertracing/jaeger/pkg/cassandra/metrics"
)

const (
	depsInsertStmt = "INSERT INTO dependencies(ts, ts_index, dependencies) VALUES (?, ?, ?)"
	depsSelectStmt = "SELECT ts, dependencies FROM dependencies WHERE ts_index >= ? AND ts_index < ?"
)

// DependencyStore handles all queries and insertions to Cassandra dependencies
type DependencyStore struct {
	session                  cassandra.Session
	dependenciesTableMetrics *casMetrics.Table
	logger                   *zap.Logger
}

// NewDependencyStore returns a DependencyStore
func NewDependencyStore(
	session cassandra.Session,
	metricsFactory metrics.Factory,
	logger *zap.Logger,
) *DependencyStore {
	return &DependencyStore{
		session:                  session,
<<<<<<< HEAD
		dependenciesTableMetrics: casMetrics.NewTable(metricsFactory, "Dependencies"),
=======
		dependencyDataFrequency:  dependencyDataFrequency,
		dependenciesTableMetrics: casMetrics.NewTable(metricsFactory, "dependencies"),
>>>>>>> 0c866820
		logger: logger,
	}
}

// WriteDependencies implements dependencystore.Writer#WriteDependencies.
func (s *DependencyStore) WriteDependencies(ts time.Time, dependencies []model.DependencyLink) error {
	deps := make([]Dependency, len(dependencies))
	for i, d := range dependencies {
		deps[i] = Dependency{
			Parent:    d.Parent,
			Child:     d.Child,
			CallCount: int64(d.CallCount),
		}
	}
	query := s.session.Query(depsInsertStmt, ts, ts, deps)
	return s.dependenciesTableMetrics.Exec(query, s.logger)
}

// GetDependencies returns all interservice dependencies
func (s *DependencyStore) GetDependencies(endTs time.Time, lookback time.Duration) ([]model.DependencyLink, error) {
	query := s.session.Query(depsSelectStmt, endTs.Add(-1*lookback), endTs)
	iter := query.Consistency(cassandra.One).Iter()

	var mDependency []model.DependencyLink
	var dependencies []Dependency
	var ts time.Time
	for iter.Scan(&ts, &dependencies) {
		for _, dependency := range dependencies {
			mDependency = append(mDependency, model.DependencyLink{
				Parent:    dependency.Parent,
				Child:     dependency.Child,
				CallCount: uint64(dependency.CallCount),
			})
		}
	}

	if err := iter.Close(); err != nil {
		s.logger.Error("Failure to read Dependencies", zap.Time("endTs", endTs), zap.Duration("lookback", lookback), zap.Error(err))
		return nil, errors.Wrap(err, "Error reading dependencies from storage")
	}
	return mDependency, nil
}<|MERGE_RESOLUTION|>--- conflicted
+++ resolved
@@ -46,12 +46,7 @@
 ) *DependencyStore {
 	return &DependencyStore{
 		session:                  session,
-<<<<<<< HEAD
-		dependenciesTableMetrics: casMetrics.NewTable(metricsFactory, "Dependencies"),
-=======
-		dependencyDataFrequency:  dependencyDataFrequency,
 		dependenciesTableMetrics: casMetrics.NewTable(metricsFactory, "dependencies"),
->>>>>>> 0c866820
 		logger: logger,
 	}
 }
