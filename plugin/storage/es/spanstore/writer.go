// Copyright (c) 2017 Uber Technologies, Inc.
//
// Permission is hereby granted, free of charge, to any person obtaining a copy
// of this software and associated documentation files (the "Software"), to deal
// in the Software without restriction, including without limitation the rights
// to use, copy, modify, merge, publish, distribute, sublicense, and/or sell
// copies of the Software, and to permit persons to whom the Software is
// furnished to do so, subject to the following conditions:
//
// The above copyright notice and this permission notice shall be included in
// all copies or substantial portions of the Software.
//
// THE SOFTWARE IS PROVIDED "AS IS", WITHOUT WARRANTY OF ANY KIND, EXPRESS OR
// IMPLIED, INCLUDING BUT NOT LIMITED TO THE WARRANTIES OF MERCHANTABILITY,
// FITNESS FOR A PARTICULAR PURPOSE AND NONINFRINGEMENT. IN NO EVENT SHALL THE
// AUTHORS OR COPYRIGHT HOLDERS BE LIABLE FOR ANY CLAIM, DAMAGES OR OTHER
// LIABILITY, WHETHER IN AN ACTION OF CONTRACT, TORT OR OTHERWISE, ARISING FROM,
// OUT OF OR IN CONNECTION WITH THE SOFTWARE OR THE USE OR OTHER DEALINGS IN
// THE SOFTWARE.

package spanstore

import (
	"context"
<<<<<<< HEAD
	"fmt"
=======
>>>>>>> 77e53c5c
	"time"

	"github.com/pkg/errors"
	"go.uber.org/zap"

	"github.com/uber/jaeger-lib/metrics"
	"github.com/uber/jaeger/model"
	"github.com/uber/jaeger/model/converter/json"
	jModel "github.com/uber/jaeger/model/json"
	"github.com/uber/jaeger/pkg/cache"
	"github.com/uber/jaeger/pkg/es"
	storageMetrics "github.com/uber/jaeger/storage/spanstore/metrics"
)

const (
	spanType    = "span"
	serviceType = "service"
)

<<<<<<< HEAD
type spanWriterMetrics struct {
	exists           *storageMetrics.WriteMetrics
	indexCreate      *storageMetrics.WriteMetrics
	spans            *storageMetrics.WriteMetrics
	serviceOperation *storageMetrics.WriteMetrics
}
=======
type serviceWriter func(string, *jModel.Span) error
>>>>>>> 77e53c5c

// SpanWriter is a wrapper around elastic.Client
type SpanWriter struct {
	ctx           context.Context
	client        es.Client
	logger        *zap.Logger
<<<<<<< HEAD
	writerMetrics spanWriterMetrics // TODO: build functions to wrap around each Do fn
=======
	indexCache    cache.Cache
	serviceWriter serviceWriter
>>>>>>> 77e53c5c
}

// Service is the JSON struct for service:operation documents in ElasticSearch
type Service struct {
	ServiceName   string `json:"serviceName"`
	OperationName string `json:"operationName"`
}

// NewSpanWriter creates a new SpanWriter for use
func NewSpanWriter(client es.Client, logger *zap.Logger, metricsFactory metrics.Factory) *SpanWriter {
	ctx := context.Background()
	// TODO: Configurable TTL
	serviceOperationStorage := NewServiceOperationStorage(ctx, client, logger, time.Hour*12)
	return &SpanWriter{
<<<<<<< HEAD
		ctx:    ctx,
		client: client,
		logger: logger,
		writerMetrics: spanWriterMetrics{
			exists:           storageMetrics.NewWriteMetrics(metricsFactory, "Exists"),
			indexCreate:      storageMetrics.NewWriteMetrics(metricsFactory, "IndexCreate"),
			spans:            storageMetrics.NewWriteMetrics(metricsFactory, "Spans"),
			serviceOperation: storageMetrics.NewWriteMetrics(metricsFactory, "ServiceOperation"),
		},
=======
		ctx:           ctx,
		client:        client,
		logger:        logger,
		serviceWriter: serviceOperationStorage.Write,
		indexCache: cache.NewLRUWithOptions(
			5,
			&cache.Options{
				TTL: 48 * time.Hour,
			},
		),
>>>>>>> 77e53c5c
	}
}

// WriteSpan writes a span and its corresponding service:operation in ElasticSearch
func (s *SpanWriter) WriteSpan(span *model.Span) error {
	jaegerIndexName := spanIndexName(span)
	// Convert model.Span into json.Span
	jsonSpan := json.FromDomainEmbedProcess(span)

	if err := s.createIndex(jaegerIndexName, jsonSpan); err != nil {
		return err
	}
	if err := s.writeService(jaegerIndexName, jsonSpan); err != nil {
		return err
	}
	if err := s.writeSpan(jaegerIndexName, jsonSpan); err != nil {
		return err
	}
	return nil
}

func spanIndexName(span *model.Span) string {
	spanDate := span.StartTime.Format("2006-01-02")
	return "jaeger-" + spanDate
}

<<<<<<< HEAD
// Check if index exists, and create index if it does not.
func (s *SpanWriter) checkAndCreateIndex(indexName string, jsonSpan *jModel.Span) error {
	// TODO: We don't need to check every write. Try to pull this out of WriteSpan.
	start := time.Now()
	exists, err := s.client.IndexExists(indexName).Do(s.ctx)
	s.writerMetrics.exists.Emit(err, time.Since(start))
	if err != nil {
		return s.logError(jsonSpan, err, "Failed to find index", s.logger)
	}
	if !exists {
		start := time.Now()
		_, err = s.client.CreateIndex(indexName).Body(spanMapping).Do(s.ctx)
		s.writerMetrics.indexCreate.Emit(err, time.Since(start))
=======
func (s *SpanWriter) createIndex(indexName string, jsonSpan *jModel.Span) error {
	if !keyInCache(indexName, s.indexCache) {
		_, err := s.client.CreateIndex(indexName).Body(spanMapping).Do(s.ctx)
>>>>>>> 77e53c5c
		if err != nil {
			return s.logError(jsonSpan, err, "Failed to create index", s.logger)
		}
		writeCache(indexName, s.indexCache)
	}
	return nil
}

func keyInCache(key string, c cache.Cache) bool {
	return c.Get(key) != nil
}

func writeCache(key string, c cache.Cache) {
	c.Put(key, key)
}

func (s *SpanWriter) writeService(indexName string, jsonSpan *jModel.Span) error {
<<<<<<< HEAD
	// Insert serviceName:operationName document
	service := Service{
		ServiceName:   jsonSpan.Process.ServiceName,
		OperationName: jsonSpan.OperationName,
	}
	serviceID := fmt.Sprintf("%s|%s", service.ServiceName, service.OperationName)
	start := time.Now()
	_, err := s.client.Index().Index(indexName).Type(serviceType).Id(serviceID).BodyJson(service).Do(s.ctx)
	s.writerMetrics.serviceOperation.Emit(err, time.Since(start))
	if err != nil {
		return s.logError(jsonSpan, err, "Failed to insert service:operation", s.logger)
	}
	return nil
=======
	return s.serviceWriter(indexName, jsonSpan)
>>>>>>> 77e53c5c
}

func (s *SpanWriter) writeSpan(indexName string, jsonSpan *jModel.Span) error {
	start := time.Now()
	_, err := s.client.Index().Index(indexName).Type(spanType).BodyJson(jsonSpan).Do(s.ctx)
	s.writerMetrics.spans.Emit(err, time.Since(start))
	if err != nil {
		return s.logError(jsonSpan, err, "Failed to insert span", s.logger)
	}
	return nil
}

func (s *SpanWriter) logError(span *jModel.Span, err error, msg string, logger *zap.Logger) error {
	logger.
		With(zap.String("trace_id", string(span.TraceID))).
		With(zap.String("span_id", string(span.SpanID))).
		With(zap.Error(err)).
		Error(msg)
	return errors.Wrap(err, msg)
}<|MERGE_RESOLUTION|>--- conflicted
+++ resolved
@@ -22,10 +22,6 @@
 
 import (
 	"context"
-<<<<<<< HEAD
-	"fmt"
-=======
->>>>>>> 77e53c5c
 	"time"
 
 	"github.com/pkg/errors"
@@ -45,28 +41,22 @@
 	serviceType = "service"
 )
 
-<<<<<<< HEAD
 type spanWriterMetrics struct {
-	exists           *storageMetrics.WriteMetrics
 	indexCreate      *storageMetrics.WriteMetrics
 	spans            *storageMetrics.WriteMetrics
 	serviceOperation *storageMetrics.WriteMetrics
 }
-=======
+
 type serviceWriter func(string, *jModel.Span) error
->>>>>>> 77e53c5c
 
 // SpanWriter is a wrapper around elastic.Client
 type SpanWriter struct {
 	ctx           context.Context
 	client        es.Client
 	logger        *zap.Logger
-<<<<<<< HEAD
 	writerMetrics spanWriterMetrics // TODO: build functions to wrap around each Do fn
-=======
 	indexCache    cache.Cache
 	serviceWriter serviceWriter
->>>>>>> 77e53c5c
 }
 
 // Service is the JSON struct for service:operation documents in ElasticSearch
@@ -79,22 +69,15 @@
 func NewSpanWriter(client es.Client, logger *zap.Logger, metricsFactory metrics.Factory) *SpanWriter {
 	ctx := context.Background()
 	// TODO: Configurable TTL
-	serviceOperationStorage := NewServiceOperationStorage(ctx, client, logger, time.Hour*12)
+	serviceOperationStorage := NewServiceOperationStorage(ctx, client, metricsFactory, logger, time.Hour*12)
 	return &SpanWriter{
-<<<<<<< HEAD
 		ctx:    ctx,
 		client: client,
 		logger: logger,
 		writerMetrics: spanWriterMetrics{
-			exists:           storageMetrics.NewWriteMetrics(metricsFactory, "Exists"),
 			indexCreate:      storageMetrics.NewWriteMetrics(metricsFactory, "IndexCreate"),
 			spans:            storageMetrics.NewWriteMetrics(metricsFactory, "Spans"),
-			serviceOperation: storageMetrics.NewWriteMetrics(metricsFactory, "ServiceOperation"),
 		},
-=======
-		ctx:           ctx,
-		client:        client,
-		logger:        logger,
 		serviceWriter: serviceOperationStorage.Write,
 		indexCache: cache.NewLRUWithOptions(
 			5,
@@ -102,7 +85,6 @@
 				TTL: 48 * time.Hour,
 			},
 		),
->>>>>>> 77e53c5c
 	}
 }
 
@@ -129,25 +111,12 @@
 	return "jaeger-" + spanDate
 }
 
-<<<<<<< HEAD
-// Check if index exists, and create index if it does not.
-func (s *SpanWriter) checkAndCreateIndex(indexName string, jsonSpan *jModel.Span) error {
-	// TODO: We don't need to check every write. Try to pull this out of WriteSpan.
-	start := time.Now()
-	exists, err := s.client.IndexExists(indexName).Do(s.ctx)
-	s.writerMetrics.exists.Emit(err, time.Since(start))
-	if err != nil {
-		return s.logError(jsonSpan, err, "Failed to find index", s.logger)
-	}
-	if !exists {
-		start := time.Now()
-		_, err = s.client.CreateIndex(indexName).Body(spanMapping).Do(s.ctx)
-		s.writerMetrics.indexCreate.Emit(err, time.Since(start))
-=======
+
 func (s *SpanWriter) createIndex(indexName string, jsonSpan *jModel.Span) error {
 	if !keyInCache(indexName, s.indexCache) {
+		start := time.Now()
 		_, err := s.client.CreateIndex(indexName).Body(spanMapping).Do(s.ctx)
->>>>>>> 77e53c5c
+		s.writerMetrics.indexCreate.Emit(err, time.Since(start))
 		if err != nil {
 			return s.logError(jsonSpan, err, "Failed to create index", s.logger)
 		}
@@ -165,23 +134,7 @@
 }
 
 func (s *SpanWriter) writeService(indexName string, jsonSpan *jModel.Span) error {
-<<<<<<< HEAD
-	// Insert serviceName:operationName document
-	service := Service{
-		ServiceName:   jsonSpan.Process.ServiceName,
-		OperationName: jsonSpan.OperationName,
-	}
-	serviceID := fmt.Sprintf("%s|%s", service.ServiceName, service.OperationName)
-	start := time.Now()
-	_, err := s.client.Index().Index(indexName).Type(serviceType).Id(serviceID).BodyJson(service).Do(s.ctx)
-	s.writerMetrics.serviceOperation.Emit(err, time.Since(start))
-	if err != nil {
-		return s.logError(jsonSpan, err, "Failed to insert service:operation", s.logger)
-	}
-	return nil
-=======
 	return s.serviceWriter(indexName, jsonSpan)
->>>>>>> 77e53c5c
 }
 
 func (s *SpanWriter) writeSpan(indexName string, jsonSpan *jModel.Span) error {
