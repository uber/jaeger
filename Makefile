PROJECT_ROOT=github.com/jaegertracing/jaeger
# TOP_PKGS is used with 'go test'
# TODO: try to do this without glide, since it may not be installed initially
TOP_PKGS := $(shell glide novendor | \
	sort | \
	grep -v \
		-e ./thrift-gen/... \
		-e ./swagger-gen/... \
		-e ./examples/... \
		-e ./scripts/...\
	)
STORAGE_PKGS = ./plugin/storage/integration/...

# all .go files that are not auto-generated and should be auto-formatted and linted.
ALL_SRC := $(shell find . -name "*.go" | \
	grep -v \
		-e vendor \
		-e /thrift-gen/ \
		-e /swagger-gen/ \
		-e /examples/ \
		-e doc.go \
		-e model.pb.go \
		-e model_test.pb.go \
        -e ".*/\..*" \
        -e ".*/_.*" \
        -e ".*/mocks.*" \
	)

# ALL_PKGS is used with 'go cover'
ALL_PKGS := $(shell go list $(sort $(dir $(ALL_SRC))))

RACE=-race
GOTEST=go test -v $(RACE)
GOLINT=golint
GOVET=go vet
GOFMT=gofmt
GAS=gas -quiet -exclude=G104
FMT_LOG=fmt.log
LINT_LOG=lint.log
IMPORT_LOG=import.log

GIT_SHA=$(shell git rev-parse HEAD)
GIT_CLOSEST_TAG=$(shell git describe --abbrev=0 --tags)
DATE=$(shell date -u +'%Y-%m-%dT%H:%M:%SZ')
BUILD_INFO_IMPORT_PATH=github.com/jaegertracing/jaeger/pkg/version
BUILD_INFO=-ldflags "-X $(BUILD_INFO_IMPORT_PATH).commitSHA=$(GIT_SHA) -X $(BUILD_INFO_IMPORT_PATH).latestVersion=$(GIT_CLOSEST_TAG) -X $(BUILD_INFO_IMPORT_PATH).date=$(DATE)"

SED=sed
THRIFT_VER=0.9.3
THRIFT_IMG=thrift:$(THRIFT_VER)
THRIFT=docker run --rm -u ${shell id -u} -v "${PWD}:/data" $(THRIFT_IMG) thrift
THRIFT_GO_ARGS=thrift_import="github.com/apache/thrift/lib/go/thrift"
THRIFT_GEN=$(shell which thrift-gen)
THRIFT_GEN_DIR=thrift-gen

SWAGGER_VER=0.12.0
SWAGGER_IMAGE=quay.io/goswagger/swagger:$(SWAGGER_VER)
SWAGGER=docker run --rm -it -u ${shell id -u} -v "${PWD}:/go/src/${PROJECT_ROOT}" -w /go/src/${PROJECT_ROOT} $(SWAGGER_IMAGE)
SWAGGER_GEN_DIR=swagger-gen

COLOR_PASS=$(shell printf "\033[32mPASS\033[0m")
COLOR_FAIL=$(shell printf "\033[31mFAIL\033[0m")
COLOR_FIXME=$(shell printf "\033[31mFIXME\033[0m")
COLORIZE=$(SED) ''/PASS/s//$(COLOR_PASS)/'' | $(SED) ''/FAIL/s//$(COLOR_FAIL)/''
DOCKER_NAMESPACE?=jaegertracing
DOCKER_TAG?=latest

MOCKERY=mockery

.DEFAULT_GOAL := test-and-lint

.PHONY: test-and-lint
test-and-lint: test fmt lint

# TODO: no files actually use this right now
.PHONY: go-gen
go-gen:
	@echo skipping go generate ./...

.PHONY: md-to-godoc-gen
md-to-godoc-gen:
	find . -name README.md -not -path "./vendor/*" -not -path "./_site/*" -not -path "./idl/*" \
		| grep -v '^./README.md' \
		| xargs -I% md-to-godoc -license -licenseFile LICENSE -input=%

.PHONY: clean
clean:
	rm -rf cover.out .cover/ cover.html lint.log fmt.log

.PHONY: test
test: go-gen
	bash -c "set -e; set -o pipefail; $(GOTEST) $(TOP_PKGS) | $(COLORIZE)"

.PHONY: integration-test
integration-test: go-gen
	$(GOTEST) -tags=integration ./cmd/standalone/...

.PHONY: storage-integration-test
storage-integration-test: go-gen
	bash -c "set -e; set -o pipefail; $(GOTEST) $(STORAGE_PKGS) | $(COLORIZE)"

all-pkgs:
	@echo $(ALL_PKGS) | tr ' ' '\n' | sort

all-srcs:
	@echo $(ALL_SRC) | tr ' ' '\n' | sort

.PHONY: cover
cover: nocover
	@echo pre-compiling tests
	@time go test -i $(ALL_PKGS)
	@./scripts/cover.sh $(shell go list $(TOP_PKGS))
	grep -E -v 'model.pb.*.go' cover.out > cover-nogen.out
	mv cover-nogen.out cover.out
	go tool cover -html=cover.out -o cover.html

.PHONY: nocover
nocover:
	@echo Verifying that all packages have test files to count in coverage
	@scripts/check-test-files.sh $(subst github.com/jaegertracing/jaeger/,./,$(ALL_PKGS)) | $(SED) ''/FIXME/s//$(COLOR_FIXME)/''

.PHONY: fmt
fmt:
	./scripts/import-order-cleanup.sh inplace
	$(GOFMT) -e -s -l -w $(ALL_SRC)
	./scripts/updateLicenses.sh

.PHONY: lint-gas
lint-gas:
	$(GAS) $(TOP_PKGS)

.PHONY: lint
lint: lint-gas
	$(GOVET) $(TOP_PKGS)
	@cat /dev/null > $(LINT_LOG)
	$(GOLINT) $(TOP_PKGS) | \
		grep -v \
			-e pkg/es/wrapper.go \
			-e /mocks/ \
			-e thrift-gen \
			-e thrift-0.9.2 \
			-e model.pb.go \
			-e model_test.pb.go \
			>> $(LINT_LOG) \
		|| true;
	@[ ! -s "$(LINT_LOG)" ] || (echo "Lint Failures" | cat - $(LINT_LOG) && false)
	@$(GOFMT) -e -s -l $(ALL_SRC) > $(FMT_LOG)
	@./scripts/updateLicenses.sh >> $(FMT_LOG)
	@./scripts/import-order-cleanup.sh stdout > $(IMPORT_LOG)
	@[ ! -s "$(FMT_LOG)" -a ! -s "$(IMPORT_LOG)" ] || (echo "Go fmt, license check, or import ordering failures, run 'make fmt'" | cat - $(FMT_LOG) && false)

.PHONY: install-glide
install-glide:
	@which glide > /dev/null || go get github.com/Masterminds/glide

.PHONY: install
install: install-glide
	glide install

.PHONY: install-statik
install-statik:
	go get github.com/rakyll/statik

.PHONY: build-examples
build-examples: install-statik
	(cd examples/hotrod/services/frontend/ && statik -f --src web_assets)
	CGO_ENABLED=0 installsuffix=cgo go build -o ./examples/hotrod/hotrod-$(GOOS) ./examples/hotrod/main.go

.PHONE: docker-hotrod
docker-hotrod:
	GOOS=linux $(MAKE) build-examples
	docker build -t $(DOCKER_NAMESPACE)/example-hotrod:${DOCKER_TAG} ./examples/hotrod

.PHONY: build_ui
build_ui: install-statik
	cd jaeger-ui && yarn install && npm run build
<<<<<<< HEAD
	rm -rf jaeger-ui-build && mkdir jaeger-ui-build
	cp -r jaeger-ui/packages/jaeger-ui/build jaeger-ui-build/
=======
	(cd cmd/query/app/ui/actual; statik -f -src ../../../../../jaeger-ui/build)
>>>>>>> 7919cd98

.PHONY: build-all-in-one-linux
build-all-in-one-linux: build_ui
	GOOS=linux $(MAKE) build-all-in-one

.PHONY: build-all-in-one
build-all-in-one:
	CGO_ENABLED=0 installsuffix=cgo go build -tags ui -o ./cmd/standalone/standalone-$(GOOS) $(BUILD_INFO) ./cmd/standalone/main.go

.PHONY: build-agent
build-agent:
	CGO_ENABLED=0 installsuffix=cgo go build -o ./cmd/agent/agent-$(GOOS) $(BUILD_INFO) ./cmd/agent/main.go

.PHONY: build-query
build-query:
	CGO_ENABLED=0 installsuffix=cgo go build -tags ui -o ./cmd/query/query-$(GOOS) $(BUILD_INFO) ./cmd/query/main.go

.PHONY: build-collector
build-collector:
	CGO_ENABLED=0 installsuffix=cgo go build -o ./cmd/collector/collector-$(GOOS) $(BUILD_INFO) ./cmd/collector/main.go

.PHONY: docker-no-ui
docker-no-ui: build-binaries-linux build-crossdock-linux
	make docker-images-only

.PHONY: docker
docker: build_ui docker-no-ui

.PHONY: build-binaries-linux
build-binaries-linux:
	GOOS=linux $(MAKE) build-platform-binaries

.PHONY: build-binaries-windows
build-binaries-windows:
	GOOS=windows $(MAKE) build-platform-binaries

.PHONY: build-binaries-darwin
build-binaries-darwin:
	GOOS=darwin $(MAKE) build-platform-binaries

.PHONY: build-platform-binaries
build-platform-binaries: build-agent build-collector build-query build-all-in-one build-examples

.PHONY: build-all-platforms
build-all-platforms: build-binaries-linux build-binaries-windows build-binaries-darwin

.PHONY: docker-images-only
docker-images-only:
	docker build -t $(DOCKER_NAMESPACE)/jaeger-cassandra-schema:${DOCKER_TAG} plugin/storage/cassandra/
	@echo "Finished building jaeger-cassandra-schema =============="
	docker build -t $(DOCKER_NAMESPACE)/jaeger-es-index-cleaner:${DOCKER_TAG} plugin/storage/es
	@echo "Finished building jaeger-es-indices-clean =============="
	for component in agent collector query ; do \
		docker build -t $(DOCKER_NAMESPACE)/jaeger-$$component:${DOCKER_TAG} cmd/$$component ; \
		echo "Finished building $$component ==============" ; \
	done
	docker build -t $(DOCKER_NAMESPACE)/test-driver:${DOCKER_TAG} crossdock/
	@echo "Finished building test-driver ==============" ; \

.PHONY: docker-push
docker-push:
	@while [ -z "$$CONFIRM" ]; do \
		read -r -p "Do you really want to push images to repository \"${DOCKER_NAMESPACE}\"? [y/N] " CONFIRM; \
	done ; \
	if [ $$CONFIRM != "y" ] && [ $$CONFIRM != "Y" ]; then \
		echo "Exiting." ; exit 1 ; \
	fi
	for component in agent cassandra-schema es-index-cleaner collector query example-hotrod; do \
		docker push $(DOCKER_NAMESPACE)/jaeger-$$component ; \
	done

.PHONY: build-crossdock-linux
build-crossdock-linux:
	CGO_ENABLED=0 GOOS=linux installsuffix=cgo go build -o ./crossdock/crossdock-linux ./crossdock/main.go

include crossdock/rules.mk

.PHONY: build-crossdock-ui-placeholder
build-crossdock-ui-placeholder:
	mkdir -p cmd/query/app/ui/actual/statik
	[ -e cmd/query/app/ui/actual/statik/statik.go ] || cp cmd/query/app/ui/placeholder/statik/statik.go cmd/query/app/ui/actual/statik/statik.go

# Crossdock tests do not require fully functioning UI, so we skip it to speed up the build.
.PHONY: build-crossdock
build-crossdock: build-crossdock-ui-placeholder docker-no-ui
	make crossdock

.PHONY: build-crossdock-fresh
build-crossdock-fresh: build-crossdock-linux
	make crossdock-fresh

.PHONY: install-tools
install-tools:
	go get github.com/wadey/gocovmerge
	go get golang.org/x/tools/cmd/cover
	go get github.com/golang/lint/golint
	go get github.com/sectioneight/md-to-godoc
	go get github.com/GoASTScanner/gas/cmd/gas/...

.PHONY: install-ci
install-ci: install install-tools

.PHONY: test-ci
test-ci: build-examples lint cover

# TODO at the moment we're not generating tchan_*.go files
.PHONY: thrift
thrift: idl/thrift/jaeger.thrift thrift-image
	[ -d $(THRIFT_GEN_DIR) ] || mkdir $(THRIFT_GEN_DIR)
	$(THRIFT) -o /data --gen go:$(THRIFT_GO_ARGS) --out /data/$(THRIFT_GEN_DIR) /data/idl/thrift/agent.thrift
#	TODO sed is GNU and BSD compatible
	sed -i.bak 's|"zipkincore"|"$(PROJECT_ROOT)/thrift-gen/zipkincore"|g' $(THRIFT_GEN_DIR)/agent/*.go
	sed -i.bak 's|"jaeger"|"$(PROJECT_ROOT)/thrift-gen/jaeger"|g' $(THRIFT_GEN_DIR)/agent/*.go
	$(THRIFT) -o /data --gen go:$(THRIFT_GO_ARGS) --out /data/$(THRIFT_GEN_DIR) /data/idl/thrift/jaeger.thrift
	$(THRIFT) -o /data --gen go:$(THRIFT_GO_ARGS) --out /data/$(THRIFT_GEN_DIR) /data/idl/thrift/sampling.thrift
	$(THRIFT) -o /data --gen go:$(THRIFT_GO_ARGS) --out /data/$(THRIFT_GEN_DIR) /data/idl/thrift/baggage.thrift
	$(THRIFT) -o /data --gen go:$(THRIFT_GO_ARGS) --out /data/$(THRIFT_GEN_DIR) /data/idl/thrift/zipkincore.thrift
	@echo Generate TChannel-Thrift bindings
	$(THRIFT_GEN) --inputFile idl/thrift/jaeger.thrift --outputDir $(THRIFT_GEN_DIR)
	$(THRIFT_GEN) --inputFile idl/thrift/sampling.thrift --outputDir $(THRIFT_GEN_DIR)
	$(THRIFT_GEN) --inputFile idl/thrift/baggage.thrift --outputDir $(THRIFT_GEN_DIR)
	$(THRIFT_GEN) --inputFile idl/thrift/zipkincore.thrift --outputDir $(THRIFT_GEN_DIR)
	rm -rf thrift-gen/*/*-remote thrift-gen/*/*.bak

idl/thrift/jaeger.thrift:
	$(MAKE) idl-submodule

.PHONY: idl-submodule
idl-submodule:
	git submodule init
	git submodule update

.PHONY: thrift-image
thrift-image:
	$(THRIFT) -version

.PHONY: generate-zipkin-swagger
generate-zipkin-swagger: idl-submodule
	$(SWAGGER) generate server -f ./idl/swagger/zipkin2-api.yaml -t $(SWAGGER_GEN_DIR) -O PostSpans --exclude-main
	rm $(SWAGGER_GEN_DIR)/restapi/operations/post_spans_urlbuilder.go $(SWAGGER_GEN_DIR)/restapi/server.go $(SWAGGER_GEN_DIR)/restapi/configure_zipkin.go $(SWAGGER_GEN_DIR)/models/trace.go $(SWAGGER_GEN_DIR)/models/list_of_traces.go $(SWAGGER_GEN_DIR)/models/dependency_link.go

.PHONY: install-mockery
install-mockery:
	go get github.com/vektra/mockery

.PHONY: generate-mocks
generate-mocks: install-mockery
	$(MOCKERY) -all -dir ./pkg/es/ -output ./pkg/es/mocks && rm pkg/es/mocks/ClientBuilder.go

.PHONY: echo-version
echo-version:
	@echo $(GIT_CLOSEST_TAG)

.PHONY: proto
proto:
	# Generate gogo, gRPC-Gateway, swagger, go-validators output.
	#
	# -I declares import folders, in order of importance
	# This is how proto resolves the protofile imports.
	# It will check for the protofile relative to each of these
	# folders and use the first one it finds.
	#
	# --gogo_out generates GoGo Protobuf output with gRPC plugin enabled.
	# --grpc-gateway_out generates gRPC-Gateway output.
	# --swagger_out generates an OpenAPI 2.0 specification for our gRPC-Gateway endpoints.
	# --govalidators_out generates Go validation files for our messages types, if specified.
	#
	# The lines starting with Mgoogle/... are proto import replacements,
	# which cause the generated file to import the specified packages
	# instead of the go_package's declared by the imported protof files.
	#
	# $$GOPATH/src is the output directory. It is relative to the GOPATH/src directory
	# since we've specified a go_package option relative to that directory.
	#
	# model/proto/jaeger.proto is the location of the protofile we use.
	#
	# TODO use Docker container instead of installed protoc
	# (https://medium.com/@linchenon/generate-grpc-and-protobuf-libraries-with-containers-c15ba4e4f3ad)
	#
	protoc \
		-I model/proto \
		-I vendor/github.com/grpc-ecosystem/grpc-gateway/ \
		-I vendor/github.com/gogo/googleapis/ \
		-I vendor/ \
		--gogo_out=plugins=grpc,\
Mgoogle/protobuf/timestamp.proto=github.com/gogo/protobuf/types,\
Mgoogle/protobuf/duration.proto=github.com/gogo/protobuf/types,\
Mgoogle/protobuf/empty.proto=github.com/gogo/protobuf/types,\
Mgoogle/api/annotations.proto=github.com/gogo/googleapis/google/api:\
$$GOPATH/src/github.com/jaegertracing/jaeger/model/ \
		--grpc-gateway_out=\
Mgoogle/protobuf/timestamp.proto=github.com/gogo/protobuf/types,\
Mgoogle/protobuf/empty.proto=github.com/gogo/protobuf/types,\
Mgoogle/api/annotations.proto=github.com/gogo/googleapis/google/api:\
$$GOPATH/src/github.com/jaegertracing/jaeger/model \
		--swagger_out=model/proto/openapi/ \
		model/proto/model.proto

	protoc \
		-I model/proto \
		--go_out=$$GOPATH/src/github.com/jaegertracing/jaeger/model/prototest/ \
		model/proto/model_test.proto

.PHONY: proto-install
proto-install:
	go install \
		./vendor/github.com/gogo/protobuf/protoc-gen-gogo \
		./vendor/github.com/grpc-ecosystem/grpc-gateway/protoc-gen-grpc-gateway \
		./vendor/github.com/grpc-ecosystem/grpc-gateway/protoc-gen-swagger
		# ./vendor/github.com/mwitkow/go-proto-validators/protoc-gen-govalidators \
		# ./vendor/github.com/rakyll/statik<|MERGE_RESOLUTION|>--- conflicted
+++ resolved
@@ -173,13 +173,8 @@
 
 .PHONY: build_ui
 build_ui: install-statik
-	cd jaeger-ui && yarn install && npm run build
-<<<<<<< HEAD
-	rm -rf jaeger-ui-build && mkdir jaeger-ui-build
-	cp -r jaeger-ui/packages/jaeger-ui/build jaeger-ui-build/
-=======
-	(cd cmd/query/app/ui/actual; statik -f -src ../../../../../jaeger-ui/build)
->>>>>>> 7919cd98
+	cd jaeger-ui && yarn install && cd packages/jaeger-ui && yarn build
+	(cd cmd/query/app/ui/actual; statik -f -src ../../../../../jaeger-ui/packages/jaeger-ui/build)
 
 .PHONY: build-all-in-one-linux
 build-all-in-one-linux: build_ui
